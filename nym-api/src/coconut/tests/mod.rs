--- conflicted
+++ resolved
@@ -1745,30 +1745,6 @@
             .to_string()
         );
 
-<<<<<<< HEAD
-    // Test the endpoint with no msg in the proposal action
-    proposal.description = credential.blinded_serial_number_bs58();
-    proposal_db
-        .write()
-        .unwrap()
-        .insert(proposal_id, proposal.clone());
-    let response = client
-        .post(format!(
-            "/{}/{}/{}/{}",
-            API_VERSION, COCONUT_ROUTES, BANDWIDTH, COCONUT_VERIFY_BANDWIDTH_CREDENTIAL
-        ))
-        .json(&req)
-        .dispatch()
-        .await;
-    assert_eq!(response.status(), Status::BadRequest);
-    assert_eq!(
-        response.into_string().await.unwrap(),
-        CoconutError::IncorrectProposal {
-            reason: "action is not to release funds".to_string()
-        }
-        .to_string()
-    );
-=======
         let mut proposal = Proposal {
             title: String::new(),
             description: String::from("25mnnoCcUfeizfC85avvroFg2prpEZBgJbJM2SLtkgyyUkoAU3cqJiqWmg8cMHEPjfFf5sQF92SMAM2vbEoLZvUjenvXhadTLdA4TqMYArJpihyqirW2AhGoNehtcdcK5gnH"),
@@ -1784,69 +1760,9 @@
             deposit: None,
             start_height: 0
         };
->>>>>>> 629d1248
 
         // Test the endpoint with a different blinded serial number in the description
 
-<<<<<<< HEAD
-    spent_credential_db.write().unwrap().insert(
-        credential.blinded_serial_number_bs58(),
-        SpendCredentialResponse::new(None),
-    );
-    let response = client
-        .post(format!(
-            "/{}/{}/{}/{}",
-            API_VERSION, COCONUT_ROUTES, BANDWIDTH, COCONUT_VERIFY_BANDWIDTH_CREDENTIAL
-        ))
-        .json(&req)
-        .dispatch()
-        .await;
-    assert_eq!(response.status(), Status::BadRequest);
-    assert_eq!(
-        response.into_string().await.unwrap(),
-        CoconutError::InvalidCredentialStatus {
-            status: "Inexistent".to_string()
-        }
-        .to_string()
-    );
-
-    // Test the endpoint with a credential that doesn't verify correctly
-    let mut spent_credential = SpendCredential::new(
-        funds.clone().into(),
-        credential.blinded_serial_number_bs58(),
-        Addr::unchecked("unimportant"),
-    );
-    spent_credential_db.write().unwrap().insert(
-        credential.blinded_serial_number_bs58(),
-        SpendCredentialResponse::new(Some(spent_credential.clone())),
-    );
-    let bad_credential = Credential::new(
-        4,
-        theta.clone(),
-        voucher_value,
-        String::from("bad voucher info"),
-        0,
-    );
-    let bad_req =
-        VerifyCredentialBody::new(bad_credential, proposal_id, gateway_cosmos_addr.clone());
-    let response = client
-        .post(format!(
-            "/{}/{}/{}/{}",
-            API_VERSION, COCONUT_ROUTES, BANDWIDTH, COCONUT_VERIFY_BANDWIDTH_CREDENTIAL
-        ))
-        .json(&bad_req)
-        .dispatch()
-        .await;
-    assert_eq!(response.status(), Status::Ok);
-    let verify_credential_response =
-        serde_json::from_str::<VerifyCredentialResponse>(&response.into_string().await.unwrap())
-            .unwrap();
-    assert!(!verify_credential_response.verification_result);
-    assert_eq!(
-        cw3::Status::Rejected,
-        proposal_db
-            .read()
-=======
         chain
             .lock()
             .unwrap()
@@ -1871,10 +1787,9 @@
         );
 
         // Test the endpoint with no msg in the proposal action
-        proposal.description = credential.blinded_serial_number();
+        proposal.description = credential.blinded_serial_number_bs58();
         chain
             .lock()
->>>>>>> 629d1248
             .unwrap()
             .multisig_contract
             .proposals
@@ -1936,7 +1851,7 @@
             .bandwidth_contract
             .spent_credentials
             .insert(
-                credential.blinded_serial_number(),
+                credential.blinded_serial_number_bs58(),
                 SpendCredentialResponse::new(None),
             );
 
@@ -1960,7 +1875,7 @@
         // Test the endpoint with a credential that doesn't verify correctly
         let mut spent_credential = SpendCredential::new(
             funds.clone().into(),
-            credential.blinded_serial_number(),
+            credential.blinded_serial_number_bs58(),
             Addr::unchecked("unimportant"),
         );
         chain
@@ -1969,7 +1884,7 @@
             .bandwidth_contract
             .spent_credentials
             .insert(
-                credential.blinded_serial_number(),
+                credential.blinded_serial_number_bs58(),
                 SpendCredentialResponse::new(Some(spent_credential.clone())),
             );
         let bad_credential = Credential::new(
@@ -2096,30 +2011,6 @@
                 .status
         );
 
-<<<<<<< HEAD
-    // Test the endpoint with the credential marked as Spent in the Coconut Bandwidth Contract
-    spent_credential.mark_as_spent();
-    spent_credential_db.write().unwrap().insert(
-        credential.blinded_serial_number_bs58(),
-        SpendCredentialResponse::new(Some(spent_credential)),
-    );
-    let response = client
-        .post(format!(
-            "/{}/{}/{}/{}",
-            API_VERSION, COCONUT_ROUTES, BANDWIDTH, COCONUT_VERIFY_BANDWIDTH_CREDENTIAL
-        ))
-        .json(&req)
-        .dispatch()
-        .await;
-    assert_eq!(response.status(), Status::BadRequest);
-    assert_eq!(
-        response.into_string().await.unwrap(),
-        CoconutError::InvalidCredentialStatus {
-            status: "Spent".to_string()
-        }
-        .to_string()
-    );
-=======
         // Test the endpoint with the credential marked as Spent in the Coconut Bandwidth Contract
         spent_credential.mark_as_spent();
         chain
@@ -2128,7 +2019,7 @@
             .bandwidth_contract
             .spent_credentials
             .insert(
-                credential.blinded_serial_number(),
+                credential.blinded_serial_number_bs58(),
                 SpendCredentialResponse::new(Some(spent_credential)),
             );
         let response = client
@@ -2148,5 +2039,4 @@
             .to_string()
         );
     }
->>>>>>> 629d1248
 }