--- conflicted
+++ resolved
@@ -122,38 +122,20 @@
 
     let config = override_config(config_from_file, args);
 
-<<<<<<< HEAD
-    if !_already_initialized {
-=======
     if already_initialized {
         fs::create_dir_all(Config::default_config_directory(&id))
             .expect("Could not create config directory");
         fs::create_dir_all(Config::default_data_directory(&id))
             .expect("Could not create data directory");
-
-        #[cfg(feature = "coconut")]
->>>>>>> f04fc452
         crate::coconut::dkg::controller::init_keypair(&config)?;
     }
 
     Ok(config)
 }
 
-pub(crate) fn override_config(mut config: Config, args: CliArgs) -> Config {
-<<<<<<< HEAD
-    if let Some(id) = args.id {
-        fs::create_dir_all(Config::default_config_directory(Some(&id)))
-            .expect("Could not create config directory");
-        fs::create_dir_all(Config::default_data_directory(Some(&id)))
-            .expect("Could not create data directory");
-        config = config.with_id(&id);
-    }
-
+pub(crate) fn override_config(config: Config, args: CliArgs) -> Config {
     config
-=======
-    config = config
         .with_id(&args.id)
->>>>>>> f04fc452
         .with_optional(Config::with_custom_nyxd_validator, args.nyxd_validator)
         .with_optional_env(
             Config::with_custom_mixnet_contract,
