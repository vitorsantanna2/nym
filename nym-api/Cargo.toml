# Copyright 2020 - Nym Technologies SA <contact@nymtech.net>
# SPDX-License-Identifier: Apache-2.0

[package]
<<<<<<< HEAD
name = "nym-api"
version = "1.1.4"
=======
name = "nym-validator-api"
version = "1.1.5"
>>>>>>> 273dc415
authors = [
    "Dave Hrycyszyn <futurechimp@users.noreply.github.com>",
    "Jędrzej Stuczyński <andrew@nymtech.net>",
    "Drazen Urch <durch@users.noreply.github.com>",
]
edition = "2021"
rust-version = "1.56"

# See more keys and their definitions at https://doc.rust-lang.org/cargo/reference/manifest.html

[dependencies]
async-trait = "0.1.52"
bs58 = {version = "0.4.0", optional = true }
bip39 = "1"
cfg-if = "1.0"
clap = { version = "4.0", features = ["cargo", "derive"] }
console-subscriber = { version = "0.1.1", optional = true } # validator-api needs to be built with RUSTFLAGS="--cfg tokio_unstable"
dirs = "4.0"
dotenv = "0.15.0"
futures = "0.3.24"
humantime-serde = "1.0"
lazy_static = "1.4.0"
log = "0.4.17"
pin-project = "1.0"
pretty_env_logger = "0.4.0"
rand = "0.8.5"
rand-07 = { package = "rand", version = "0.7.3" } # required for compatibility
reqwest = { version = "0.11.11", features = ["json"] }
rocket = { version = "0.5.0-rc.2", features = ["json"] }
rocket_cors = { git = "https://github.com/lawliet89/rocket_cors", rev = "dfd3662c49e2f6fc37df35091cb94d82f7fb5915" }
serde = "1.0"
serde_json = "1.0"
tap = "1.0"
thiserror = "1.0"
time = { version = "0.3.14", features = ["serde-human-readable", "parsing"] }
tokio = { version = "1.21.2", features = [
    "rt-multi-thread",
    "macros",
    "signal",
    "time",
] }
tokio-stream = "0.1.9"
url = "2.2"

ts-rs = {version = "6.1", optional = true}

anyhow = "1.0"
getset = "0.1.1"

sqlx = { version = "0.6.1", features = [
    "runtime-tokio-rustls",
    "sqlite",
    "macros",
    "migrate",
] }

okapi = { version = "0.7.0-rc.1", features = ["impl_json_schema"] }
rocket_okapi = { version = "0.8.0-rc.2", features = ["swagger"] }
schemars = { version = "0.8", features = ["preserve_order"] }

## internal
build-information = { path = "../common/build-information" }
coconut-bandwidth-contract-common = { path = "../common/cosmwasm-smart-contracts/coconut-bandwidth-contract" }
coconut-dkg-common = { path = "../common/cosmwasm-smart-contracts/coconut-dkg", optional = true }
coconut-interface = { path = "../common/coconut-interface", optional = true }
config = { path = "../common/config" }
cosmwasm-std = "1.0.0"
credential-storage = { path = "../common/credential-storage" }
credentials = { path = "../common/credentials", optional = true }
crypto = { path = "../common/crypto" }
logging = { path = "../common/logging"}
cw3 = { version = "0.13.4", optional = true }
dkg = { path = "../common/crypto/dkg", optional = true }
gateway-client = { path = "../common/client-libs/gateway-client" }
inclusion-probability = { path = "../common/inclusion-probability" }
mixnet-contract-common = { path = "../common/cosmwasm-smart-contracts/mixnet-contract" }
contracts-common = { path = "../common/cosmwasm-smart-contracts/contracts-common", features = ["coconut"] }
multisig-contract-common = { path = "../common/cosmwasm-smart-contracts/multisig-contract" }
nymcoconut = { path = "../common/nymcoconut", optional = true }
nymsphinx = { path = "../common/nymsphinx" }
pemstore = { path = "../common/pemstore", optional = true }
task = { path = "../common/task" }
topology = { path = "../common/topology" }
nym-api-requests = { path = "nym-api-requests" }
validator-client = { path = "../common/client-libs/validator-client", features = [
    "nyxd-client",
] }
version-checker = { path = "../common/version-checker" }

[features]
coconut = [
    "coconut-interface",
    "credentials",
    "cw3",
    "gateway-client/coconut",
    "credentials/coconut",
    "nym-api-requests/coconut",
    "nymcoconut",
    "coconut-dkg-common",
    "dkg",
    "bs58",
    "pemstore",
]
no-reward = []
generate-ts = ["ts-rs"]

[build-dependencies]
tokio = { version = "1.21.2", features = ["rt-multi-thread", "macros"] }
sqlx = { version = "0.6.2", features = [
    "runtime-tokio-rustls",
    "sqlite",
    "macros",
    "migrate",
] }

[dev-dependencies]
cw3 = "0.13.4"
cw-utils = "0.13.4"<|MERGE_RESOLUTION|>--- conflicted
+++ resolved
@@ -2,13 +2,8 @@
 # SPDX-License-Identifier: Apache-2.0
 
 [package]
-<<<<<<< HEAD
 name = "nym-api"
-version = "1.1.4"
-=======
-name = "nym-validator-api"
 version = "1.1.5"
->>>>>>> 273dc415
 authors = [
     "Dave Hrycyszyn <futurechimp@users.noreply.github.com>",
     "Jędrzej Stuczyński <andrew@nymtech.net>",
