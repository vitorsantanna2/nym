--- conflicted
+++ resolved
@@ -12,9 +12,8 @@
 import { InternalDocs } from './internal-docs'
 
 export const Routes = () => (
-<<<<<<< HEAD
   <Switch>
-    <Route path="/" exact>
+    <Route path="/signin" exact>
       <SignIn />
     </Route>
     <Route path="/balance">
@@ -38,47 +37,11 @@
     <Route path="/undelegate">
       <Undelegate />
     </Route>
-    <Route path="/signin">
-      <SignIn />
+    <Route path="/docs">
+      <InternalDocs />
     </Route>
     <Route path="*">
       <NotFound />
     </Route>
   </Switch>
-=======
-  <Router>
-    <Switch>
-      <Route path="/" exact>
-        <SignIn />
-      </Route>
-      <Route path="/balance">
-        <Balance />
-      </Route>
-      <Route path="/send">
-        <Send />
-      </Route>
-      <Route path="/receive">
-        <Receive />
-      </Route>
-      <Route path="/bond">
-        <Bond />
-      </Route>
-      <Route path="/unbond">
-        <Unbond />
-      </Route>
-      <Route path="/delegate">
-        <Delegate />
-      </Route>
-      <Route path="/undelegate">
-        <Undelegate />
-      </Route>
-      <Route path="/docs">
-        <InternalDocs />
-      </Route>
-      <Route path="*">
-        <NotFound />
-      </Route>
-    </Switch>
-  </Router>
->>>>>>> eff38c84
 )