use std::collections::HashMap;
use std::str::FromStr;
use std::sync::Arc;

use bip39::{Language, Mnemonic};
use cosmrs::bip32::DerivationPath;
use itertools::Itertools;
use rand::seq::SliceRandom;
use strum::IntoEnumIterator;
use tokio::sync::RwLock;
use url::Url;
<<<<<<< HEAD

use config::defaults::all::Network;
use config::defaults::COSMOS_DERIVATION_PATH;
use nym_types::account::{Account, AccountEntry, Balance};
use nym_types::currency::MajorCurrencyAmount;
use nym_wallet_types::network::Network as WalletNetwork;
use validator_client::nymd::wallet::{AccountData, DirectSecp256k1HdWallet};
use validator_client::{nymd::SigningNymdClient, Client};

use crate::config::{Config, CUSTOM_SIMULATED_GAS_MULTIPLIER};
use crate::error::BackendError;
use crate::network_config;
use crate::nymd_client;
use crate::state::{State, WalletAccountIds};
use crate::wallet_storage::{self, DEFAULT_LOGIN_ID};
=======
use validator_client::nymd::bip32::DerivationPath;
use validator_client::nymd::wallet::{AccountData, DirectSecp256k1HdWallet};
use validator_client::nymd::{AccountId as CosmosAccountId, SigningNymdClient};
use validator_client::Client;

#[cfg_attr(test, derive(ts_rs::TS))]
#[cfg_attr(test, ts(export, export_to = "../src/types/rust/account.ts"))]
#[derive(Serialize, Deserialize)]
pub struct Account {
    contract_address: String,
    client_address: String,
    denom: Denom,
}

impl Account {
    pub fn new(contract_address: String, client_address: String, denom: Denom) -> Self {
        Account {
            contract_address,
            client_address,
            denom,
        }
    }
}

#[cfg_attr(test, derive(ts_rs::TS))]
#[cfg_attr(test, ts(export, export_to = "../src/types/rust/createdaccount.ts"))]
#[derive(Serialize, Deserialize)]
pub struct CreatedAccount {
    account: Account,
    mnemonic: String,
}

#[cfg_attr(test, derive(ts_rs::TS))]
#[cfg_attr(test, ts(export, export_to = "../src/types/rust/createdaccount.ts"))]
#[derive(Clone, Debug, Serialize, Deserialize)]
pub struct AccountEntry {
    id: String,
    address: String,
}

#[cfg_attr(test, derive(ts_rs::TS))]
#[cfg_attr(test, ts(export, export_to = "../src/types/rust/balance.ts"))]
#[derive(Serialize, Deserialize)]
pub struct Balance {
    coin: Coin,
    printable_balance: String,
}
>>>>>>> 241f0cf9

#[tauri::command]
pub async fn connect_with_mnemonic(
    mnemonic: String,
    state: tauri::State<'_, Arc<RwLock<State>>>,
) -> Result<Account, BackendError> {
    let mnemonic = Mnemonic::from_str(&mnemonic)?;
    _connect_with_mnemonic(mnemonic, state).await
}

#[tauri::command]
pub async fn get_balance(
    state: tauri::State<'_, Arc<RwLock<State>>>,
) -> Result<Balance, BackendError> {
<<<<<<< HEAD
  let denom = state.read().await.current_network().denom();
  match nymd_client!(state)
    .get_balance(nymd_client!(state).address(), denom)
    .await
  {
    Ok(Some(coin)) => {
      let amount = MajorCurrencyAmount::from_cosmrs_coin(&coin)?;
      let printable_balance = amount.to_string();
      Ok(Balance {
        amount,
        printable_balance,
      })
=======
    let denom = state.read().await.current_network().denom().to_owned();
    match nymd_client!(state)
        .get_balance(nymd_client!(state).address(), denom.parse()?)
        .await
    {
        Ok(Some(coin)) => {
            let coin = Coin::new(&coin.amount.to_string(), &Denom::from_str(&coin.denom)?);
            Ok(Balance {
                coin: coin.clone(),
                // haha, that's so junky : )
                printable_balance: format!("{} {}", coin.to_major().amount(), &denom[1..]),
            })
        }
        Ok(None) => Err(BackendError::NoBalance(
            nymd_client!(state).address().to_string(),
        )),
        Err(e) => Err(BackendError::from(e)),
>>>>>>> 241f0cf9
    }
}

#[tauri::command]
<<<<<<< HEAD
=======
pub async fn create_new_account(
    state: tauri::State<'_, Arc<RwLock<State>>>,
) -> Result<CreatedAccount, BackendError> {
    let rand_mnemonic = random_mnemonic();
    let account = connect_with_mnemonic(rand_mnemonic.to_string(), state).await?;
    Ok(CreatedAccount {
        account,
        mnemonic: rand_mnemonic.to_string(),
    })
}

#[tauri::command]
>>>>>>> 241f0cf9
pub fn create_new_mnemonic() -> String {
    random_mnemonic().to_string()
}

#[tauri::command]
pub fn validate_mnemonic(mnemonic: &str) -> bool {
    Mnemonic::from_str(mnemonic).is_ok()
}

#[tauri::command]
pub async fn switch_network(
    state: tauri::State<'_, Arc<RwLock<State>>>,
    network: WalletNetwork,
) -> Result<Account, BackendError> {
    let account = {
        let r_state = state.read().await;
        let client = r_state.client(network)?;
        let denom = network.denom();

        Account::new(
            client.nymd.mixnet_contract_address()?.to_string(),
            client.nymd.address().to_string(),
            denom.parse()?,
        )
    };

    let mut w_state = state.write().await;
    w_state.set_network(network);

    Ok(account)
}

#[tauri::command]
pub async fn logout(state: tauri::State<'_, Arc<RwLock<State>>>) -> Result<(), BackendError> {
    state.write().await.logout();
    Ok(())
}

fn random_mnemonic() -> Mnemonic {
    let mut rng = rand::thread_rng();
    Mnemonic::generate_in_with(&mut rng, Language::English, 24).unwrap()
}

async fn _connect_with_mnemonic(
    mnemonic: Mnemonic,
    state: tauri::State<'_, Arc<RwLock<State>>>,
) -> Result<Account, BackendError> {
    {
        let mut w_state = state.write().await;
        w_state.load_config_files();
    }

    network_config::update_validator_urls(state.clone()).await?;

    let config = {
        let state = state.read().await;

        // Take the oppertunity to list all the known validators while we have the state.
        for network in WalletNetwork::iter() {
            log::debug!(
                "List of validators for {network}: [\n{}\n]",
                state.get_config_validator_entries(network).format(",\n")
            );
        }

        state.config().clone()
    };

    // Get all the urls needed for the connection test
    let (untested_nymd_urls, untested_api_urls) = {
        let state = state.read().await;
        (state.get_all_nymd_urls(), state.get_all_api_urls())
    };
    let default_nymd_urls: HashMap<WalletNetwork, Url> = untested_nymd_urls
        .iter()
        .map(|(network, urls)| (*network, urls.iter().next().unwrap().clone()))
        .collect();
    let default_api_urls: HashMap<WalletNetwork, Url> = untested_api_urls
        .iter()
        .map(|(network, urls)| (*network, urls.iter().next().unwrap().clone()))
        .collect();

    // Run connection tests on all nymd and validator-api endpoints
    let (nymd_urls, api_urls) =
        run_connection_test(untested_nymd_urls, untested_api_urls, &config).await;

    // Create clients for all networks
    let clients = create_clients(
        &nymd_urls,
        &api_urls,
        &default_nymd_urls,
        &default_api_urls,
        &config,
        &mnemonic,
    )?;

    // Set the default account
    let default_network: WalletNetwork = config::defaults::DEFAULT_NETWORK.into();
    let client_for_default_network = clients
        .iter()
        .find(|client| WalletNetwork::from(client.network) == default_network);
    let account_for_default_network = match client_for_default_network {
        Some(client) => Ok(Account::new(
            client.nymd.mixnet_contract_address()?.to_string(),
            client.nymd.address().to_string(),
            default_network.denom().parse()?,
        )),
        None => Err(BackendError::NetworkNotSupported(
            config::defaults::DEFAULT_NETWORK,
        )),
    };

    // Register all the clients
    {
        let mut w_state = state.write().await;
        w_state.logout();
    }
    for client in clients {
        let network: WalletNetwork = client.network.into();
        let mut w_state = state.write().await;
        w_state.add_client(network, client);
    }

    account_for_default_network
}

async fn run_connection_test(
    untested_nymd_urls: HashMap<WalletNetwork, Vec<Url>>,
    untested_api_urls: HashMap<WalletNetwork, Vec<Url>>,
    config: &Config,
) -> (
    HashMap<Network, Vec<(Url, bool)>>,
    HashMap<Network, Vec<(Url, bool)>>,
) {
    let mixnet_contract_address = WalletNetwork::iter()
        .map(|network| (network.into(), config.get_mixnet_contract_address(network)))
        .collect::<HashMap<_, _>>();

    let untested_nymd_urls = untested_nymd_urls
        .into_iter()
        .flat_map(|(net, urls)| urls.into_iter().map(move |url| (net.into(), url)));

    let untested_api_urls = untested_api_urls
        .into_iter()
        .flat_map(|(net, urls)| urls.into_iter().map(move |url| (net.into(), url)));

    validator_client::connection_tester::run_validator_connection_test(
        untested_nymd_urls,
        untested_api_urls,
        mixnet_contract_address,
    )
    .await
}

fn create_clients(
    nymd_urls: &HashMap<Network, Vec<(Url, bool)>>,
    api_urls: &HashMap<Network, Vec<(Url, bool)>>,
    default_nymd_urls: &HashMap<WalletNetwork, Url>,
    default_api_urls: &HashMap<WalletNetwork, Url>,
    config: &Config,
    mnemonic: &Mnemonic,
) -> Result<Vec<Client<SigningNymdClient>>, BackendError> {
    let mut clients = Vec::new();
    for network in WalletNetwork::iter() {
        let nymd_url = if let Some(url) = config.get_selected_validator_nymd_url(network) {
            log::debug!("Using selected nymd_url for {network}: {url}");
            url.clone()
        } else {
            let default_nymd_url = default_nymd_urls
                .get(&network)
                .expect("Expected at least one nymd_url");
            select_random_responding_url(nymd_urls, network).unwrap_or_else(|| {
                log::debug!(
                    "No successful nymd_urls for {network}: using default: {default_nymd_url}"
                );
                default_nymd_url.clone()
            })
        };

        let api_url = if let Some(url) = config.get_selected_validator_api_url(&network) {
            log::debug!("Using selected api_url for {network}: {url}");
            url.clone()
        } else {
            let default_api_url = default_api_urls
                .get(&network)
                .expect("Expected at least one api url");
            select_first_responding_url(api_urls, network).unwrap_or_else(|| {
                log::debug!("No passing api_urls for {network}: using default: {default_api_url}");
                default_api_url.clone()
            })
        };

        log::info!("Connecting to: nymd_url: {nymd_url} for {network}");
        log::info!("Connecting to: api_url: {api_url} for {network}");

        let mut client = validator_client::Client::new_signing(
            validator_client::Config::new(
                network.into(),
                nymd_url,
                api_url,
                config.get_mixnet_contract_address(network),
                config.get_vesting_contract_address(network),
                config.get_bandwidth_claim_contract_address(network),
            ),
            mnemonic.clone(),
        )?;
        client.set_nymd_simulated_gas_multiplier(CUSTOM_SIMULATED_GAS_MULTIPLIER);
        clients.push(client);
    }
    Ok(clients)
}

fn select_random_responding_url(
    urls: &HashMap<Network, Vec<(Url, bool)>>,
    network: WalletNetwork,
) -> Option<Url> {
    urls.get(&network.into()).and_then(|urls| {
        let urls: Vec<_> = urls
            .iter()
            .filter_map(|(url, result)| if *result { Some(url.clone()) } else { None })
            .collect();
        urls.choose(&mut rand::thread_rng()).cloned()
    })
}

fn select_first_responding_url(
    urls: &HashMap<Network, Vec<(Url, bool)>>,
    network: WalletNetwork,
    //config: &Config,
) -> Option<Url> {
    urls.get(&network.into()).and_then(|urls| {
        urls.iter()
            .find_map(|(url, result)| if *result { Some(url.clone()) } else { None })
    })
}

#[tauri::command]
pub fn does_password_file_exist() -> Result<bool, BackendError> {
    log::info!("Checking wallet file");
    let file = wallet_storage::wallet_login_filepath()?;
    if file.exists() {
        log::info!("Exists: {}", file.to_string_lossy());
        Ok(true)
    } else {
        log::info!("Does not exist: {}", file.to_string_lossy());
        Ok(false)
    }
}

#[tauri::command]
pub fn create_password(mnemonic: &str, password: String) -> Result<(), BackendError> {
    if does_password_file_exist()? {
        return Err(BackendError::WalletFileAlreadyExists);
    }
    log::info!("Creating password");

    let mnemonic = Mnemonic::from_str(mnemonic)?;
    let hd_path: DerivationPath = COSMOS_DERIVATION_PATH.parse().unwrap();
    // Currently we only support a single, default, login id in the wallet
    let login_id = wallet_storage::LoginId::new(DEFAULT_LOGIN_ID.to_string());
    let password = wallet_storage::UserPassword::new(password);
    wallet_storage::store_login_with_multiple_accounts(mnemonic, hd_path, login_id, &password)
}

#[tauri::command]
pub async fn sign_in_with_password(
    password: String,
    state: tauri::State<'_, Arc<RwLock<State>>>,
) -> Result<Account, BackendError> {
    log::info!("Signing in with password");

    // Currently we only support a single, default, id in the wallet
    let login_id = wallet_storage::LoginId::new(DEFAULT_LOGIN_ID.to_string());
    let password = wallet_storage::UserPassword::new(password);
    let stored_login = wallet_storage::load_existing_login(&login_id, &password)?;

    let mnemonic = extract_first_mnemonic(&stored_login)?;
    let first_login_id_when_converting = login_id.into();
    set_state_with_all_accounts(stored_login, first_login_id_when_converting, state.clone())
        .await?;

    _connect_with_mnemonic(mnemonic, state).await
}

fn extract_first_mnemonic(
    stored_login: &wallet_storage::StoredLogin,
) -> Result<Mnemonic, BackendError> {
    let mnemonic = match stored_login {
        wallet_storage::StoredLogin::Mnemonic(ref account) => account.mnemonic().clone(),
        wallet_storage::StoredLogin::Multiple(ref accounts) => {
            // Login using the first account in the list
            accounts
                .get_accounts()
                .next()
                .ok_or(BackendError::WalletNoSuchAccountIdInWalletLogin)?
                .mnemonic()
                .clone()
        }
    };

    Ok(mnemonic)
}

#[tauri::command]
pub async fn sign_in_with_password_and_account_id(
    account_id: &str,
    password: &str,
    state: tauri::State<'_, Arc<RwLock<State>>>,
) -> Result<Account, BackendError> {
    log::info!("Signing in with password");

    // Currently we only support a single, default, id in the wallet
    let login_id = wallet_storage::LoginId::new(DEFAULT_LOGIN_ID.to_string());
    let account_id = wallet_storage::AccountId::new(account_id.to_string());
    let password = wallet_storage::UserPassword::new(password.to_string());
    let stored_login = wallet_storage::load_existing_login(&login_id, &password)?;

    let mnemonic = extract_mnemonic(&stored_login, &account_id)?;
    let first_login_id_when_converting = login_id.into();
    set_state_with_all_accounts(stored_login, first_login_id_when_converting, state.clone())
        .await?;

    _connect_with_mnemonic(mnemonic, state).await
}

fn extract_mnemonic(
    stored_login: &wallet_storage::StoredLogin,
    account_id: &wallet_storage::AccountId,
) -> Result<Mnemonic, BackendError> {
    let mnemonic = match stored_login {
        wallet_storage::StoredLogin::Mnemonic(_) => {
            return Err(BackendError::WalletNoSuchAccountIdInWalletLogin);
        }
        wallet_storage::StoredLogin::Multiple(ref accounts) => accounts
            .get_account(account_id)
            .ok_or(BackendError::WalletNoSuchAccountIdInWalletLogin)?
            .mnemonic()
            .clone(),
    };
    Ok(mnemonic)
}

#[tauri::command]
pub fn remove_password() -> Result<(), BackendError> {
    log::info!("Removing password");
    let login_id = wallet_storage::LoginId::new(DEFAULT_LOGIN_ID.to_string());
    wallet_storage::remove_login(&login_id)
}

#[tauri::command]
pub async fn add_account_for_password(
    mnemonic: &str,
    password: &str,
    account_id: &str,
    state: tauri::State<'_, Arc<RwLock<State>>>,
) -> Result<AccountEntry, BackendError> {
    log::info!("Adding account: {account_id}");
    let mnemonic = Mnemonic::from_str(mnemonic)?;
    let hd_path: DerivationPath = COSMOS_DERIVATION_PATH.parse().unwrap();
    // Currently we only support a single, default, login id in the wallet
    let login_id = wallet_storage::LoginId::new(DEFAULT_LOGIN_ID.to_string());
    let account_id = wallet_storage::AccountId::new(account_id.to_string());
    let password = wallet_storage::UserPassword::new(password.to_string());

    wallet_storage::append_account_to_login(
        mnemonic.clone(),
        hd_path,
        login_id.clone(),
        account_id.clone(),
        &password,
    )?;

    let address = {
        let state = state.read().await;
        let network: Network = state.current_network().into();
        derive_address(mnemonic, network.bech32_prefix())?.to_string()
    };

    // Re-read all the acccounts from the  wallet to reset the state, rather than updating it
    // incrementally
    let stored_login = wallet_storage::load_existing_login(&login_id, &password)?;
    // NOTE: since we are appending, this id shouldn't be needed, but setting the state is supposed
    // to be a general function
    let first_id_when_converting = login_id.into();
    set_state_with_all_accounts(stored_login, first_id_when_converting, state).await?;

    Ok(AccountEntry {
        id: account_id.to_string(),
        address,
    })
}

// The first `AccoundId` when converting is the `LoginId` for the entry that was loaded.
async fn set_state_with_all_accounts(
    stored_login: wallet_storage::StoredLogin,
    first_id_when_converting: wallet_storage::AccountId,
    state: tauri::State<'_, Arc<RwLock<State>>>,
) -> Result<(), BackendError> {
<<<<<<< HEAD
  log::trace!("Set state with accounts:");
  let all_accounts: Vec<_> = stored_login
    .unwrap_into_multiple_accounts(first_id_when_converting)
    .into_accounts()
    .collect();

  for account in &all_accounts {
    log::trace!("account: {:?}", account.id());
  }

  let all_account_ids: Vec<WalletAccountIds> = all_accounts
    .iter()
    .map(|account| {
      let mnemonic = account.mnemonic();
      let addresses: HashMap<WalletNetwork, cosmrs::AccountId> = WalletNetwork::iter()
        .map(|network| {
          let config_network: Network = network.into();
          (
            network,
            derive_address(mnemonic.clone(), config_network.bech32_prefix()).unwrap(),
          )
=======
    log::trace!("Set state with accounts:");
    let all_accounts: Vec<_> = stored_login
        .unwrap_into_multiple_accounts(first_id_when_converting)
        .into_accounts()
        .collect();

    for account in &all_accounts {
        log::trace!("account: {:?}", account.id());
    }

    let all_account_ids: Vec<WalletAccountIds> = all_accounts
        .iter()
        .map(|account| {
            let mnemonic = account.mnemonic();
            let addresses: HashMap<WalletNetwork, CosmosAccountId> = WalletNetwork::iter()
                .map(|network| {
                    let config_network: Network = network.into();
                    (
                        network,
                        derive_address(mnemonic.clone(), config_network.bech32_prefix()).unwrap(),
                    )
                })
                .collect();
            WalletAccountIds {
                id: account.id().clone(),
                addresses,
            }
>>>>>>> 241f0cf9
        })
        .collect();

    let mut w_state = state.write().await;
    w_state.set_all_accounts(all_account_ids);
    Ok(())
}

#[tauri::command]
pub async fn remove_account_for_password(
    password: &str,
    account_id: &str,
    state: tauri::State<'_, Arc<RwLock<State>>>,
) -> Result<(), BackendError> {
    log::info!("Removing account: {account_id}");
    // Currently we only support a single, default, id in the wallet
    let login_id = wallet_storage::LoginId::new(DEFAULT_LOGIN_ID.to_string());
    let account_id = wallet_storage::AccountId::new(account_id.to_string());
    let password = wallet_storage::UserPassword::new(password.to_string());
    wallet_storage::remove_account_from_login(&login_id, &account_id, &password)?;

    // Load to reset the internal state
    let stored_login = wallet_storage::load_existing_login(&login_id, &password)?;
    // NOTE: Since we removed from a multi-account login, this id shouldn't be needed, but setting
    // the state is supposed to be a general function
    let first_account_id_when_converting = login_id.into();
    set_state_with_all_accounts(stored_login, first_account_id_when_converting, state).await
}

fn derive_address(
<<<<<<< HEAD
  mnemonic: bip39::Mnemonic,
  prefix: &str,
) -> Result<cosmrs::AccountId, BackendError> {
  DirectSecp256k1HdWallet::from_mnemonic(prefix, mnemonic)?
    .try_derive_accounts()?
    .first()
    .map(AccountData::address)
    .cloned()
    .ok_or(BackendError::FailedToDeriveAddress)
=======
    mnemonic: bip39::Mnemonic,
    prefix: &str,
) -> Result<CosmosAccountId, BackendError> {
    DirectSecp256k1HdWallet::from_mnemonic(prefix, mnemonic)?
        .try_derive_accounts()?
        .first()
        .map(AccountData::address)
        .cloned()
        .ok_or(BackendError::FailedToDeriveAddress)
>>>>>>> 241f0cf9
}

#[tauri::command]
pub async fn list_accounts(
    state: tauri::State<'_, Arc<RwLock<State>>>,
) -> Result<Vec<AccountEntry>, BackendError> {
    log::trace!("Listing accounts");
    let state = state.read().await;
    let network = state.current_network();

    let all_accounts = state
        .get_all_accounts()
        .map(|account| AccountEntry {
            id: account.id.to_string(),
            address: account.addresses[&network].to_string(),
        })
        .map(|account| {
            log::trace!("{:?}", account);
            account
        })
        .collect();

    Ok(all_accounts)
}

#[tauri::command]
pub fn show_mnemonic_for_account_in_password(
    account_id: String,
    password: String,
) -> Result<String, BackendError> {
    log::info!("Getting mnemonic for: {account_id}");
    let login_id = wallet_storage::LoginId::new(DEFAULT_LOGIN_ID.to_string());
    let account_id = wallet_storage::AccountId::new(account_id);
    let password = wallet_storage::UserPassword::new(password);
    let mnemonic = _show_mnemonic_for_account_in_password(&login_id, &account_id, &password)?;
    Ok(mnemonic.to_string())
}

fn _show_mnemonic_for_account_in_password(
    login_id: &wallet_storage::LoginId,
    account_id: &wallet_storage::AccountId,
    password: &wallet_storage::UserPassword,
) -> Result<bip39::Mnemonic, BackendError> {
    let stored_account = wallet_storage::load_existing_login(login_id, password)?;
    let mnemonic = match stored_account {
        wallet_storage::StoredLogin::Mnemonic(ref account) => account.mnemonic().clone(),
        wallet_storage::StoredLogin::Multiple(ref accounts) => {
            for account in accounts.get_accounts() {
                log::debug!("{:?}", account);
            }
            accounts
                .get_account(account_id)
                .ok_or(BackendError::WalletNoSuchAccountIdInWalletLogin)?
                .mnemonic()
                .clone()
        }
    };
    Ok(mnemonic)
}

#[cfg(test)]
mod tests {
<<<<<<< HEAD
  use std::path::PathBuf;

  use crate::wallet_storage::{
    self,
    account_data::{MnemonicAccount, WalletAccount},
  };

  use super::*;

  // This decryptes a stored wallet file using the same procedure as when signing in. Most tests
  // related to the encryped wallet storage is in `wallet_storage`.
  #[test]
  fn decrypt_stored_wallet_for_sign_in() {
    const SAVED_WALLET: &str = "src/wallet_storage/test-data/saved-wallet.json";
    let wallet_file = PathBuf::from(env!("CARGO_MANIFEST_DIR")).join(SAVED_WALLET);
    let login_id = wallet_storage::LoginId::new("first".to_string());
    let account_id = wallet_storage::AccountId::new("first".to_string());
    let password = wallet_storage::UserPassword::new("password".to_string());
    let hd_path: DerivationPath = COSMOS_DERIVATION_PATH.parse().unwrap();
=======
    use super::*;
>>>>>>> 241f0cf9

    use std::path::PathBuf;

    use crate::wallet_storage::{
        self,
        account_data::{MnemonicAccount, WalletAccount},
    };

    // This decryptes a stored wallet file using the same procedure as when signing in. Most tests
    // related to the encryped wallet storage is in `wallet_storage`.
    #[test]
    fn decrypt_stored_wallet_for_sign_in() {
        const SAVED_WALLET: &str = "src/wallet_storage/test-data/saved-wallet.json";
        let wallet_file = PathBuf::from(env!("CARGO_MANIFEST_DIR")).join(SAVED_WALLET);
        let login_id = wallet_storage::LoginId::new("first".to_string());
        let account_id = wallet_storage::AccountId::new("first".to_string());
        let password = wallet_storage::UserPassword::new("password".to_string());
        let hd_path: DerivationPath = COSMOS_DERIVATION_PATH.parse().unwrap();

        let stored_login =
            wallet_storage::load_existing_login_at_file(&wallet_file, &login_id, &password)
                .unwrap();
        let mnemonic = extract_first_mnemonic(&stored_login).unwrap();

        let expected_mnemonic = bip39::Mnemonic::from_str("country mean universe text phone begin deputy reject result good cram illness common cluster proud swamp digital patrol spread bar face december base kick").unwrap();
        assert_eq!(mnemonic, expected_mnemonic);

        let all_accounts: Vec<_> = stored_login
            .unwrap_into_multiple_accounts(account_id.clone())
            .into_accounts()
            .collect();

        assert_eq!(
            all_accounts,
            vec![WalletAccount::new(
                account_id,
                MnemonicAccount::new(expected_mnemonic, hd_path),
            )]
        );
    }

    #[test]
    fn decrypt_stored_wallet_multiple_for_sign_in() {
        // WIP(JON): same as above but with file containing multiple accounts
    }
}<|MERGE_RESOLUTION|>--- conflicted
+++ resolved
@@ -1,79 +1,27 @@
-use std::collections::HashMap;
-use std::str::FromStr;
-use std::sync::Arc;
-
-use bip39::{Language, Mnemonic};
-use cosmrs::bip32::DerivationPath;
-use itertools::Itertools;
-use rand::seq::SliceRandom;
-use strum::IntoEnumIterator;
-use tokio::sync::RwLock;
-use url::Url;
-<<<<<<< HEAD
-
-use config::defaults::all::Network;
-use config::defaults::COSMOS_DERIVATION_PATH;
-use nym_types::account::{Account, AccountEntry, Balance};
-use nym_types::currency::MajorCurrencyAmount;
-use nym_wallet_types::network::Network as WalletNetwork;
-use validator_client::nymd::wallet::{AccountData, DirectSecp256k1HdWallet};
-use validator_client::{nymd::SigningNymdClient, Client};
-
 use crate::config::{Config, CUSTOM_SIMULATED_GAS_MULTIPLIER};
 use crate::error::BackendError;
 use crate::network_config;
 use crate::nymd_client;
 use crate::state::{State, WalletAccountIds};
 use crate::wallet_storage::{self, DEFAULT_LOGIN_ID};
-=======
-use validator_client::nymd::bip32::DerivationPath;
+use bip39::{Language, Mnemonic};
+use config::defaults::all::Network;
+use config::defaults::COSMOS_DERIVATION_PATH;
+use cosmrs::bip32::DerivationPath;
+use itertools::Itertools;
+use nym_types::account::{Account, AccountEntry, Balance};
+use nym_types::currency::MajorCurrencyAmount;
+use nym_wallet_types::network::Network as WalletNetwork;
+use rand::seq::SliceRandom;
+use std::collections::HashMap;
+use std::convert::TryInto;
+use std::str::FromStr;
+use std::sync::Arc;
+use strum::IntoEnumIterator;
+use tokio::sync::RwLock;
+use url::Url;
 use validator_client::nymd::wallet::{AccountData, DirectSecp256k1HdWallet};
-use validator_client::nymd::{AccountId as CosmosAccountId, SigningNymdClient};
-use validator_client::Client;
-
-#[cfg_attr(test, derive(ts_rs::TS))]
-#[cfg_attr(test, ts(export, export_to = "../src/types/rust/account.ts"))]
-#[derive(Serialize, Deserialize)]
-pub struct Account {
-    contract_address: String,
-    client_address: String,
-    denom: Denom,
-}
-
-impl Account {
-    pub fn new(contract_address: String, client_address: String, denom: Denom) -> Self {
-        Account {
-            contract_address,
-            client_address,
-            denom,
-        }
-    }
-}
-
-#[cfg_attr(test, derive(ts_rs::TS))]
-#[cfg_attr(test, ts(export, export_to = "../src/types/rust/createdaccount.ts"))]
-#[derive(Serialize, Deserialize)]
-pub struct CreatedAccount {
-    account: Account,
-    mnemonic: String,
-}
-
-#[cfg_attr(test, derive(ts_rs::TS))]
-#[cfg_attr(test, ts(export, export_to = "../src/types/rust/createdaccount.ts"))]
-#[derive(Clone, Debug, Serialize, Deserialize)]
-pub struct AccountEntry {
-    id: String,
-    address: String,
-}
-
-#[cfg_attr(test, derive(ts_rs::TS))]
-#[cfg_attr(test, ts(export, export_to = "../src/types/rust/balance.ts"))]
-#[derive(Serialize, Deserialize)]
-pub struct Balance {
-    coin: Coin,
-    printable_balance: String,
-}
->>>>>>> 241f0cf9
+use validator_client::{nymd::SigningNymdClient, Client};
 
 #[tauri::command]
 pub async fn connect_with_mnemonic(
@@ -88,57 +36,27 @@
 pub async fn get_balance(
     state: tauri::State<'_, Arc<RwLock<State>>>,
 ) -> Result<Balance, BackendError> {
-<<<<<<< HEAD
-  let denom = state.read().await.current_network().denom();
-  match nymd_client!(state)
-    .get_balance(nymd_client!(state).address(), denom)
-    .await
-  {
-    Ok(Some(coin)) => {
-      let amount = MajorCurrencyAmount::from_cosmrs_coin(&coin)?;
-      let printable_balance = amount.to_string();
-      Ok(Balance {
-        amount,
-        printable_balance,
-      })
-=======
-    let denom = state.read().await.current_network().denom().to_owned();
+    let denom = state.read().await.current_network().denom();
     match nymd_client!(state)
-        .get_balance(nymd_client!(state).address(), denom.parse()?)
+        .get_balance(nymd_client!(state).address(), denom)
         .await
     {
         Ok(Some(coin)) => {
-            let coin = Coin::new(&coin.amount.to_string(), &Denom::from_str(&coin.denom)?);
+            let amount = MajorCurrencyAmount::from(coin);
+            let printable_balance = amount.to_string();
             Ok(Balance {
-                coin: coin.clone(),
-                // haha, that's so junky : )
-                printable_balance: format!("{} {}", coin.to_major().amount(), &denom[1..]),
+                amount,
+                printable_balance,
             })
         }
         Ok(None) => Err(BackendError::NoBalance(
             nymd_client!(state).address().to_string(),
         )),
         Err(e) => Err(BackendError::from(e)),
->>>>>>> 241f0cf9
-    }
-}
-
-#[tauri::command]
-<<<<<<< HEAD
-=======
-pub async fn create_new_account(
-    state: tauri::State<'_, Arc<RwLock<State>>>,
-) -> Result<CreatedAccount, BackendError> {
-    let rand_mnemonic = random_mnemonic();
-    let account = connect_with_mnemonic(rand_mnemonic.to_string(), state).await?;
-    Ok(CreatedAccount {
-        account,
-        mnemonic: rand_mnemonic.to_string(),
-    })
-}
-
-#[tauri::command]
->>>>>>> 241f0cf9
+    }
+}
+
+#[tauri::command]
 pub fn create_new_mnemonic() -> String {
     random_mnemonic().to_string()
 }
@@ -161,7 +79,7 @@
         Account::new(
             client.nymd.mixnet_contract_address()?.to_string(),
             client.nymd.address().to_string(),
-            denom.parse()?,
+            denom.try_into()?,
         )
     };
 
@@ -244,7 +162,7 @@
         Some(client) => Ok(Account::new(
             client.nymd.mixnet_contract_address()?.to_string(),
             client.nymd.address().to_string(),
-            default_network.denom().parse()?,
+            default_network.denom().try_into()?,
         )),
         None => Err(BackendError::NetworkNotSupported(
             config::defaults::DEFAULT_NETWORK,
@@ -495,7 +413,7 @@
     account_id: &str,
     state: tauri::State<'_, Arc<RwLock<State>>>,
 ) -> Result<AccountEntry, BackendError> {
-    log::info!("Adding account: {account_id}");
+    log::info!("Adding account for the current password: {account_id}");
     let mnemonic = Mnemonic::from_str(mnemonic)?;
     let hd_path: DerivationPath = COSMOS_DERIVATION_PATH.parse().unwrap();
     // Currently we only support a single, default, login id in the wallet
@@ -537,29 +455,6 @@
     first_id_when_converting: wallet_storage::AccountId,
     state: tauri::State<'_, Arc<RwLock<State>>>,
 ) -> Result<(), BackendError> {
-<<<<<<< HEAD
-  log::trace!("Set state with accounts:");
-  let all_accounts: Vec<_> = stored_login
-    .unwrap_into_multiple_accounts(first_id_when_converting)
-    .into_accounts()
-    .collect();
-
-  for account in &all_accounts {
-    log::trace!("account: {:?}", account.id());
-  }
-
-  let all_account_ids: Vec<WalletAccountIds> = all_accounts
-    .iter()
-    .map(|account| {
-      let mnemonic = account.mnemonic();
-      let addresses: HashMap<WalletNetwork, cosmrs::AccountId> = WalletNetwork::iter()
-        .map(|network| {
-          let config_network: Network = network.into();
-          (
-            network,
-            derive_address(mnemonic.clone(), config_network.bech32_prefix()).unwrap(),
-          )
-=======
     log::trace!("Set state with accounts:");
     let all_accounts: Vec<_> = stored_login
         .unwrap_into_multiple_accounts(first_id_when_converting)
@@ -574,7 +469,7 @@
         .iter()
         .map(|account| {
             let mnemonic = account.mnemonic();
-            let addresses: HashMap<WalletNetwork, CosmosAccountId> = WalletNetwork::iter()
+            let addresses: HashMap<WalletNetwork, cosmrs::AccountId> = WalletNetwork::iter()
                 .map(|network| {
                     let config_network: Network = network.into();
                     (
@@ -587,7 +482,6 @@
                 id: account.id().clone(),
                 addresses,
             }
->>>>>>> 241f0cf9
         })
         .collect();
 
@@ -618,27 +512,15 @@
 }
 
 fn derive_address(
-<<<<<<< HEAD
-  mnemonic: bip39::Mnemonic,
-  prefix: &str,
-) -> Result<cosmrs::AccountId, BackendError> {
-  DirectSecp256k1HdWallet::from_mnemonic(prefix, mnemonic)?
-    .try_derive_accounts()?
-    .first()
-    .map(AccountData::address)
-    .cloned()
-    .ok_or(BackendError::FailedToDeriveAddress)
-=======
     mnemonic: bip39::Mnemonic,
     prefix: &str,
-) -> Result<CosmosAccountId, BackendError> {
+) -> Result<cosmrs::AccountId, BackendError> {
     DirectSecp256k1HdWallet::from_mnemonic(prefix, mnemonic)?
         .try_derive_accounts()?
         .first()
         .map(AccountData::address)
         .cloned()
         .ok_or(BackendError::FailedToDeriveAddress)
->>>>>>> 241f0cf9
 }
 
 #[tauri::command]
@@ -701,36 +583,14 @@
 
 #[cfg(test)]
 mod tests {
-<<<<<<< HEAD
-  use std::path::PathBuf;
-
-  use crate::wallet_storage::{
-    self,
-    account_data::{MnemonicAccount, WalletAccount},
-  };
-
-  use super::*;
-
-  // This decryptes a stored wallet file using the same procedure as when signing in. Most tests
-  // related to the encryped wallet storage is in `wallet_storage`.
-  #[test]
-  fn decrypt_stored_wallet_for_sign_in() {
-    const SAVED_WALLET: &str = "src/wallet_storage/test-data/saved-wallet.json";
-    let wallet_file = PathBuf::from(env!("CARGO_MANIFEST_DIR")).join(SAVED_WALLET);
-    let login_id = wallet_storage::LoginId::new("first".to_string());
-    let account_id = wallet_storage::AccountId::new("first".to_string());
-    let password = wallet_storage::UserPassword::new("password".to_string());
-    let hd_path: DerivationPath = COSMOS_DERIVATION_PATH.parse().unwrap();
-=======
-    use super::*;
->>>>>>> 241f0cf9
-
     use std::path::PathBuf;
 
     use crate::wallet_storage::{
         self,
         account_data::{MnemonicAccount, WalletAccount},
     };
+
+    use super::*;
 
     // This decryptes a stored wallet file using the same procedure as when signing in. Most tests
     // related to the encryped wallet storage is in `wallet_storage`.
