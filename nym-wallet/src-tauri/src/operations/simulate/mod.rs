--- conflicted
+++ resolved
@@ -29,37 +29,17 @@
             gas_price,
         }
     }
-<<<<<<< HEAD
-  }
 
-  pub fn detailed_fee(&self) -> Result<FeeDetails, TypesError> {
-    let amount: Option<MajorCurrencyAmount> = match self.to_fee_amount() {
-      Some(a) => Some(a.try_into()?),
-      None => None,
-    };
-    Ok(FeeDetails {
-      amount,
-      fee: self.to_fee(),
-    })
-  }
-=======
-}
-
-#[derive(Debug, Clone, Serialize, Deserialize)]
-pub struct FeeDetails {
-    // expected to be used by the wallet in order to display detailed fee information to the user
-    pub amount: Option<Coin>,
-    pub fee: Fee,
-}
-
-impl SimulateResult {
-    pub fn detailed_fee(&self) -> FeeDetails {
-        FeeDetails {
-            amount: self.to_fee_amount().map(Into::into),
+    pub fn detailed_fee(&self) -> Result<FeeDetails, TypesError> {
+        let amount: Option<MajorCurrencyAmount> = match self.to_fee_amount() {
+            Some(a) => Some(a.into()),
+            None => None,
+        };
+        Ok(FeeDetails {
+            amount,
             fee: self.to_fee(),
-        }
+        })
     }
->>>>>>> 241f0cf9
 
     fn to_fee_amount(&self) -> Option<CosmosCoin> {
         self.gas_info
