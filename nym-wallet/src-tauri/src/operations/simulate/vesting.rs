--- conflicted
+++ resolved
@@ -17,47 +17,24 @@
     owner_signature: String,
     state: tauri::State<'_, Arc<RwLock<State>>>,
 ) -> Result<FeeDetails, BackendError> {
-<<<<<<< HEAD
-  let guard = state.read().await;
-  let pledge = pledge.into_backend_coin(guard.current_network().denom())?;
-
-  let client = guard.current_client()?;
-  let vesting_contract = client.nymd.vesting_contract_address()?;
-  let gas_price = client.nymd.gas_price().clone();
-
-  let msg = client.nymd.wrap_fundless_contract_execute_message(
-    vesting_contract,
-    &ExecuteMsg::BondGateway {
-      gateway,
-      owner_signature,
-      amount: pledge.into(),
-    },
-  )?;
-
-  let result = client.nymd.simulate(vec![msg]).await?;
-  Ok(SimulateResult::new(result.gas_info, gas_price).detailed_fee())
-=======
     let guard = state.read().await;
-    let network_denom = guard.current_network().denom();
-    let pledge = pledge.into_cosmwasm_coin(&network_denom)?;
+    let pledge = pledge.into_backend_coin(guard.current_network().denom())?;
 
     let client = guard.current_client()?;
     let vesting_contract = client.nymd.vesting_contract_address()?;
     let gas_price = client.nymd.gas_price().clone();
 
-    let msg = client.nymd.wrap_contract_execute_message(
+    let msg = client.nymd.wrap_fundless_contract_execute_message(
         vesting_contract,
         &ExecuteMsg::BondGateway {
             gateway,
             owner_signature,
-            amount: pledge,
+            amount: pledge.into(),
         },
-        vec![],
     )?;
 
     let result = client.nymd.simulate(vec![msg]).await?;
     Ok(SimulateResult::new(result.gas_info, gas_price).detailed_fee())
->>>>>>> 2f4be6de
 }
 
 #[tauri::command]
@@ -70,17 +47,9 @@
     let vesting_contract = client.nymd.vesting_contract_address()?;
     let gas_price = client.nymd.gas_price().clone();
 
-<<<<<<< HEAD
-  let msg = client
-    .nymd
-    .wrap_fundless_contract_execute_message(vesting_contract, &ExecuteMsg::UnbondGateway {})?;
-=======
-    let msg = client.nymd.wrap_contract_execute_message(
-        vesting_contract,
-        &ExecuteMsg::UnbondGateway {},
-        vec![],
-    )?;
->>>>>>> 2f4be6de
+    let msg = client
+        .nymd
+        .wrap_fundless_contract_execute_message(vesting_contract, &ExecuteMsg::UnbondGateway {})?;
 
     let result = client.nymd.simulate(vec![msg]).await?;
     Ok(SimulateResult::new(result.gas_info, gas_price).detailed_fee())
@@ -93,47 +62,24 @@
     pledge: Coin,
     state: tauri::State<'_, Arc<RwLock<State>>>,
 ) -> Result<FeeDetails, BackendError> {
-<<<<<<< HEAD
-  let guard = state.read().await;
-  let pledge = pledge.into_backend_coin(guard.current_network().denom())?;
-
-  let client = guard.current_client()?;
-  let vesting_contract = client.nymd.vesting_contract_address()?;
-  let gas_price = client.nymd.gas_price().clone();
-
-  let msg = client.nymd.wrap_fundless_contract_execute_message(
-    vesting_contract,
-    &ExecuteMsg::BondMixnode {
-      mix_node: mixnode,
-      owner_signature,
-      amount: pledge.into(),
-    },
-  )?;
-
-  let result = client.nymd.simulate(vec![msg]).await?;
-  Ok(SimulateResult::new(result.gas_info, gas_price).detailed_fee())
-=======
     let guard = state.read().await;
-    let network_denom = guard.current_network().denom();
-    let pledge = pledge.into_cosmwasm_coin(&network_denom)?;
+    let pledge = pledge.into_backend_coin(guard.current_network().denom())?;
 
     let client = guard.current_client()?;
     let vesting_contract = client.nymd.vesting_contract_address()?;
     let gas_price = client.nymd.gas_price().clone();
 
-    let msg = client.nymd.wrap_contract_execute_message(
+    let msg = client.nymd.wrap_fundless_contract_execute_message(
         vesting_contract,
         &ExecuteMsg::BondMixnode {
             mix_node: mixnode,
             owner_signature,
-            amount: pledge,
+            amount: pledge.into(),
         },
-        vec![],
     )?;
 
     let result = client.nymd.simulate(vec![msg]).await?;
     Ok(SimulateResult::new(result.gas_info, gas_price).detailed_fee())
->>>>>>> 2f4be6de
 }
 
 #[tauri::command]
@@ -146,17 +92,9 @@
     let vesting_contract = client.nymd.vesting_contract_address()?;
     let gas_price = client.nymd.gas_price().clone();
 
-<<<<<<< HEAD
-  let msg = client
-    .nymd
-    .wrap_fundless_contract_execute_message(vesting_contract, &ExecuteMsg::UnbondMixnode {})?;
-=======
-    let msg = client.nymd.wrap_contract_execute_message(
-        vesting_contract,
-        &ExecuteMsg::UnbondMixnode {},
-        vec![],
-    )?;
->>>>>>> 2f4be6de
+    let msg = client
+        .nymd
+        .wrap_fundless_contract_execute_message(vesting_contract, &ExecuteMsg::UnbondMixnode {})?;
 
     let result = client.nymd.simulate(vec![msg]).await?;
     Ok(SimulateResult::new(result.gas_info, gas_price).detailed_fee())
@@ -167,40 +105,21 @@
     profit_margin_percent: u8,
     state: tauri::State<'_, Arc<RwLock<State>>>,
 ) -> Result<FeeDetails, BackendError> {
-<<<<<<< HEAD
-  let guard = state.read().await;
-
-  let client = guard.current_client()?;
-  let vesting_contract = client.nymd.vesting_contract_address()?;
-  let gas_price = client.nymd.gas_price().clone();
-
-  let msg = client.nymd.wrap_fundless_contract_execute_message(
-    vesting_contract,
-    &ExecuteMsg::UpdateMixnodeConfig {
-      profit_margin_percent,
-    },
-  )?;
-
-  let result = client.nymd.simulate(vec![msg]).await?;
-  Ok(SimulateResult::new(result.gas_info, gas_price).detailed_fee())
-=======
     let guard = state.read().await;
 
     let client = guard.current_client()?;
     let vesting_contract = client.nymd.vesting_contract_address()?;
     let gas_price = client.nymd.gas_price().clone();
 
-    let msg = client.nymd.wrap_contract_execute_message(
+    let msg = client.nymd.wrap_fundless_contract_execute_message(
         vesting_contract,
         &ExecuteMsg::UpdateMixnodeConfig {
             profit_margin_percent,
         },
-        vec![],
     )?;
 
     let result = client.nymd.simulate(vec![msg]).await?;
     Ok(SimulateResult::new(result.gas_info, gas_price).detailed_fee())
->>>>>>> 2f4be6de
 }
 
 #[tauri::command]
@@ -208,39 +127,20 @@
     amount: Coin,
     state: tauri::State<'_, Arc<RwLock<State>>>,
 ) -> Result<FeeDetails, BackendError> {
-<<<<<<< HEAD
-  let guard = state.read().await;
-  let amount = amount.into_backend_coin(guard.current_network().denom())?;
-
-  let client = guard.current_client()?;
-  let vesting_contract = client.nymd.vesting_contract_address()?;
-  let gas_price = client.nymd.gas_price().clone();
-
-  let msg = client.nymd.wrap_fundless_contract_execute_message(
-    vesting_contract,
-    &ExecuteMsg::WithdrawVestedCoins {
-      amount: amount.into(),
-    },
-  )?;
-
-  let result = client.nymd.simulate(vec![msg]).await?;
-  Ok(SimulateResult::new(result.gas_info, gas_price).detailed_fee())
-=======
     let guard = state.read().await;
-    let network_denom = guard.current_network().denom();
-    let amount = amount.into_cosmwasm_coin(&network_denom)?;
+    let amount = amount.into_backend_coin(guard.current_network().denom())?;
 
     let client = guard.current_client()?;
     let vesting_contract = client.nymd.vesting_contract_address()?;
     let gas_price = client.nymd.gas_price().clone();
 
-    let msg = client.nymd.wrap_contract_execute_message(
+    let msg = client.nymd.wrap_fundless_contract_execute_message(
         vesting_contract,
-        &ExecuteMsg::WithdrawVestedCoins { amount },
-        vec![],
+        &ExecuteMsg::WithdrawVestedCoins {
+            amount: amount.into(),
+        },
     )?;
 
     let result = client.nymd.simulate(vec![msg]).await?;
     Ok(SimulateResult::new(result.gas_info, gas_price).detailed_fee())
->>>>>>> 2f4be6de
 }