--- conflicted
+++ resolved
@@ -2,12 +2,8 @@
 // SPDX-License-Identifier: Apache-2.0
 
 use crate::error::BackendError;
-<<<<<<< HEAD
+use crate::nymd_client;
 use crate::operations::simulate::{FeeDetails, SimulateResult};
-=======
-use crate::nymd_client;
-use crate::simulate::{FeeDetails, SimulateResult};
->>>>>>> 282b1866
 use crate::State;
 use mixnet_contract_common::IdentityKey;
 use mixnet_contract_common::{Gateway, MixNode};
@@ -154,10 +150,7 @@
     )?;
 
     let result = client.nymd.simulate(vec![msg]).await?;
-<<<<<<< HEAD
-    Ok(SimulateResult::new(result.gas_info, gas_price).detailed_fee()?)
-=======
-    Ok(SimulateResult::new(result.gas_info, gas_price).detailed_fee())
+    Ok(SimulateResult::new(result.gas_info, gas_price).detailed_fee()?)
 }
 
 #[tauri::command]
@@ -168,7 +161,7 @@
         .simulate_vesting_claim_operator_reward(None)
         .await?;
     let gas_price = nymd_client!(state).gas_price().clone();
-    Ok(SimulateResult::new(result.gas_info, gas_price).detailed_fee())
+    Ok(SimulateResult::new(result.gas_info, gas_price).detailed_fee()?)
 }
 
 #[tauri::command]
@@ -179,7 +172,7 @@
         .simulate_vesting_compound_operator_reward(None)
         .await?;
     let gas_price = nymd_client!(state).gas_price().clone();
-    Ok(SimulateResult::new(result.gas_info, gas_price).detailed_fee())
+    Ok(SimulateResult::new(result.gas_info, gas_price).detailed_fee()?)
 }
 
 #[tauri::command]
@@ -191,7 +184,7 @@
         .simulate_vesting_claim_delegator_reward(mix_identity, None)
         .await?;
     let gas_price = nymd_client!(state).gas_price().clone();
-    Ok(SimulateResult::new(result.gas_info, gas_price).detailed_fee())
+    Ok(SimulateResult::new(result.gas_info, gas_price).detailed_fee()?)
 }
 
 #[tauri::command]
@@ -203,6 +196,5 @@
         .simulate_vesting_compound_delegator_reward(mix_identity, None)
         .await?;
     let gas_price = nymd_client!(state).gas_price().clone();
-    Ok(SimulateResult::new(result.gas_info, gas_price).detailed_fee())
->>>>>>> 282b1866
+    Ok(SimulateResult::new(result.gas_info, gas_price).detailed_fee()?)
 }