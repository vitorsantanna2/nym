import React, { useContext } from 'react';
import { NymWordmark } from '@nymproject/react/logo/NymWordmark';
import { Box, Container } from '@mui/material';
import { useTheme } from '@mui/material/styles';
import { AppContext } from 'src/context';
import { AppBar, LoadingPage, Nav } from '../components';

export const ApplicationLayout: React.FC = ({ children }) => {
  const theme = useTheme();
  const { isLoading, appVersion } = useContext(AppContext);

  return (
    <>
      {isLoading && <LoadingPage />}
      <Box
        sx={{
          height: '100vh',
          width: '100vw',
          display: 'grid',
          gridTemplateColumns: '240px auto',
          gridTemplateRows: '100%',
          overflow: 'hidden',
        }}
      >
        <Box
          sx={{
            background: (t) => t.palette.nym.nymWallet.nav.background,
            overflow: 'auto',
            py: 5,
          }}
          display="flex"
          flexDirection="column"
          justifyContent="space-between"
        >
          <Box>
            <Box sx={{ ml: 5, mb: 3 }}>
              <NymWordmark height={14} />
            </Box>
            <Nav />
          </Box>
          {appVersion && (
<<<<<<< HEAD
            <Box color="#888" mt={8} fontSize={14}>
=======
            <Box color="#888" ml={5} mt={8}>
>>>>>>> 6f09d46d
              Version {appVersion}
            </Box>
          )}
        </Box>
        <Container maxWidth="xl" sx={{ px: { sm: 5 } }}>
          <AppBar />
          <Box overflow="auto" sx={{ height: () => `calc(100% - ${theme.spacing(10)})` }}>
            {children}
          </Box>
        </Container>
      </Box>
    </>
  );
};<|MERGE_RESOLUTION|>--- conflicted
+++ resolved
@@ -39,11 +39,7 @@
             <Nav />
           </Box>
           {appVersion && (
-<<<<<<< HEAD
-            <Box color="#888" mt={8} fontSize={14}>
-=======
-            <Box color="#888" ml={5} mt={8}>
->>>>>>> 6f09d46d
+            <Box color="#888" ml={5} mt={8} fontSize={14}>
               Version {appVersion}
             </Box>
           )}
