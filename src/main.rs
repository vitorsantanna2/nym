--- conflicted
+++ resolved
@@ -5,38 +5,7 @@
 use tokio::runtime::Runtime;
 use tokio::time::{Instant, interval_at};
 
-<<<<<<< HEAD
-use crate::clients::mix::MixClient;
 use crate::clients::directory;
-use std::time::{ Duration};
-use tokio::time::{interval_at, Instant};
-
-#[tokio::main]
-async fn main() {
-    let start = Instant::now() + Duration::from_nanos(1000);
-    let mut interval = interval_at(start, Duration::from_nanos(1000));
-    let mut i = 0;
-    loop {
-        interval.tick().await;
-        let message = format!("Hello, Sphinx {}", i).as_bytes().to_vec();
-
-        // set up the route
-        let directory = directory::Client::new();
-        let route = directory.get_mixes();
-        let destination = directory.get_destination();
-        let delays = sphinx::header::delays::generate(2);
-
-        // build the packet
-        let packet = sphinx::SphinxPacket::new(message, &route[..], &destination, &delays).unwrap();
-
-        // send to mixnet
-        let mix_client = MixClient::new();
-        let result = mix_client.send(packet, route.first().unwrap()).await;
-        println!("packet sent:  {:?}", i);
-        i += 1;
-    }
-=======
-use crate::clients::directory::DirectoryClient;
 use crate::clients::mix::MixClient;
 
 mod clients;
@@ -85,7 +54,7 @@
             let message = format!("Hello, Sphinx {}", i).as_bytes().to_vec();
 
             // set up the route
-            let directory = DirectoryClient::new();
+            let directory = directory::Client::new();
             let route = directory.get_mixes();
             let destination = directory.get_destination();
             let delays = sphinx::header::delays::generate(2);
@@ -186,5 +155,4 @@
         println!("Application error: {}", e);
         process::exit(1);
     }
->>>>>>> 245c0baf
 }