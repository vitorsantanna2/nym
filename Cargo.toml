# Copyright 2020 - Nym Technologies SA <contact@nymtech.net>
# SPDX-License-Identifier: Apache-2.0

[profile.release]
panic = "abort"
opt-level = "s"
overflow-checks = true

[profile.dev]
panic = "abort"

[profile.test]
# equivalent of running in `--release` (but since we're in test profile we're keeping overflow checks and all of those by default)
opt-level = 3

[workspace]

resolver = "2"
members = [
    "clients/credential",
    "clients/native",
    "clients/native/websocket-requests",
    "clients/socks5",
    "common/async-file-watcher",
    "common/bandwidth-controller",
    "common/bin-common",
    "common/client-core",
    "common/client-libs/gateway-client",
    "common/client-libs/mixnet-client",
    "common/client-libs/validator-client",
    "common/coconut-interface",
    "common/commands",
    "common/config",
    "common/cosmwasm-smart-contracts/coconut-bandwidth-contract",
    "common/cosmwasm-smart-contracts/coconut-dkg",
    "common/cosmwasm-smart-contracts/contracts-common",
    "common/cosmwasm-smart-contracts/group-contract",
    "common/cosmwasm-smart-contracts/mixnet-contract",
    "common/cosmwasm-smart-contracts/multisig-contract",
    "common/cosmwasm-smart-contracts/name-service",
    "common/cosmwasm-smart-contracts/service-provider-directory",
    "common/cosmwasm-smart-contracts/vesting-contract",
    "common/credential-storage",
    "common/credentials",
    "common/crypto",
    "common/dkg",
    "common/execute",
    "common/inclusion-probability",
    "common/ledger",
    "common/mixnode-common",
    "common/network-defaults",
    "common/node-tester-utils",
    "common/nonexhaustive-delayqueue",
    "common/nymcoconut",
    "common/nymsphinx",
    "common/nymsphinx/acknowledgements",
    "common/nymsphinx/addressing",
    "common/nymsphinx/anonymous-replies",
    "common/nymsphinx/chunking",
    "common/nymsphinx/cover",
    "common/nymsphinx/forwarding",
    "common/nymsphinx/framing",
    "common/nymsphinx/params",
    "common/nymsphinx/routing",
    "common/nymsphinx/types",
    "common/pemstore",
    "common/socks5-client-core",
    "common/socks5/proxy-helpers",
    "common/socks5/requests",
    "common/statistics",
    "common/store-cipher",
    "common/task",
    "common/topology",
    "common/types",
    "common/wasm-utils",
    "explorer-api",
    "gateway",
    "gateway/gateway-requests",
    "integrations/bity",
    "mixnode",
    "sdk/lib/socks5-listener",
    "sdk/rust/nym-sdk",
    "service-providers/common",
    "service-providers/network-requester",
    "service-providers/network-statistics",
    "nym-api",
    "nym-api/nym-api-requests",
    "nym-outfox",
    "tools/nym-cli",
    "tools/nym-nr-query",
    "tools/ts-rs-cli"
]

default-members = [
    "clients/native",
    "clients/socks5",
    "gateway",
    "service-providers/network-requester",
    "service-providers/network-statistics",
    "mixnode",
    "nym-api",
    "explorer-api",
]

exclude = ["explorer", "contracts", "clients/webassembly", "nym-wallet", "nym-connect/mobile/src-tauri", "nym-connect/desktop", "cpu-cycles"]

[workspace.package]
authors = ["Nym Technologies SA"]
repository = "https://github.com/nymtech/nym"
homepage = "https://nymtech.net"
documentation = "https://nymtech.net"
edition = "2021"
license = "Apache-2.0"

[workspace.dependencies]
async-trait = "0.1.64"
anyhow = "1.0.71"
bip39 = { version = "2.0.0", features = ["zeroize"] }
cfg-if = "1.0.0"
<<<<<<< HEAD
cosmwasm-derive = "=1.2.5"
cosmwasm-schema = "=1.2.5"
cosmwasm-std = "=1.2.5"
cosmwasm-storage = "=1.2.5"
cosmrs = "=0.8.0"
cw-utils = "=1.0.1"
cw-storage-plus = "=1.0.1"
cw2 = { version = "=1.0.1" }
cw3 = { version = "=1.0.1" }
cw3-fixed-multisig = { version = "=1.0.1" }
cw4 = { version = "=1.0.1" }
cw-controllers = { version = "=1.0.1" }
=======
cosmwasm-derive = "=1.0.0"
cosmwasm-schema = "=1.0.0"
cosmwasm-std = "=1.0.0"
cosmwasm-storage = "=1.0.0"
cw-controllers = "=0.13.4"
cw-storage-plus = "=0.13.4"
cw-utils = "=0.13.4"
cw2 = { version = "=0.13.4" }
cw3 = { version = "=0.13.4" }
cw3-fixed-multisig = { version = "=0.13.4" }
cw4 = { version = "=0.13.4" }
>>>>>>> 9288f71c
dotenvy = "0.15.6"
generic-array = "0.14.7"
k256 = "0.11"
lazy_static = "1.4.0"
log = "0.4"
once_cell = "1.7.2"
rand = "0.8.5"
serde = "1.0.152"
serde_json = "1.0.91"
tap = "1.0.1"
thiserror = "1.0.38"
tokio = "1.24.1"
url = "2.2"
zeroize = "1.6.0"<|MERGE_RESOLUTION|>--- conflicted
+++ resolved
@@ -117,7 +117,6 @@
 anyhow = "1.0.71"
 bip39 = { version = "2.0.0", features = ["zeroize"] }
 cfg-if = "1.0.0"
-<<<<<<< HEAD
 cosmwasm-derive = "=1.2.5"
 cosmwasm-schema = "=1.2.5"
 cosmwasm-std = "=1.2.5"
@@ -130,19 +129,6 @@
 cw3-fixed-multisig = { version = "=1.0.1" }
 cw4 = { version = "=1.0.1" }
 cw-controllers = { version = "=1.0.1" }
-=======
-cosmwasm-derive = "=1.0.0"
-cosmwasm-schema = "=1.0.0"
-cosmwasm-std = "=1.0.0"
-cosmwasm-storage = "=1.0.0"
-cw-controllers = "=0.13.4"
-cw-storage-plus = "=0.13.4"
-cw-utils = "=0.13.4"
-cw2 = { version = "=0.13.4" }
-cw3 = { version = "=0.13.4" }
-cw3-fixed-multisig = { version = "=0.13.4" }
-cw4 = { version = "=0.13.4" }
->>>>>>> 9288f71c
 dotenvy = "0.15.6"
 generic-array = "0.14.7"
 k256 = "0.11"
