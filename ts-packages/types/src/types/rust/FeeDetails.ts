<<<<<<< HEAD
import type { DecCoin } from "./DecCoin";

export interface FeeDetails { amount: DecCoin | null, }
=======
import type { Fee } from './Fee';
import type { MajorCurrencyAmount } from './Currency';

export type FeeDetails = { amount: MajorCurrencyAmount | null; fee: Fee };
>>>>>>> 1847c8fe
<|MERGE_RESOLUTION|>--- conflicted
+++ resolved
@@ -1,10 +1,4 @@
-<<<<<<< HEAD
+import type { Fee } from './Fee';
 import type { DecCoin } from "./DecCoin";
 
-export interface FeeDetails { amount: DecCoin | null, }
-=======
-import type { Fee } from './Fee';
-import type { MajorCurrencyAmount } from './Currency';
-
-export type FeeDetails = { amount: MajorCurrencyAmount | null; fee: Fee };
->>>>>>> 1847c8fe
+export type FeeDetails = { amount: DecCoin | null; fee: Fee };