// Copyright 2021 - Nym Technologies SA <contact@nymtech.net>
// SPDX-License-Identifier: Apache-2.0

use crate::constants::{ACTIVE_SET_WORK_FACTOR, INTERVAL_REWARD_PERCENT, SYBIL_RESISTANCE_PERCENT};
use crate::delegations::queries::query_delegator_delegations_paged;
use crate::delegations::queries::query_mixnode_delegation;
use crate::delegations::queries::{
    query_mixnode_delegations_paged, query_pending_delegation_events,
};
use crate::error::ContractError;
use crate::gateways::queries::query_owns_gateway;
use crate::gateways::queries::{query_gateway_bond, query_gateways_paged};
use crate::interval::queries::query_current_epoch;
use crate::interval::queries::{
    query_current_rewarded_set_height, query_rewarded_set,
    query_rewarded_set_refresh_minimum_blocks, query_rewarded_set_update_details,
};
use crate::interval::transactions::{init_epoch, try_init_epoch};
use crate::mixnet_contract_settings::models::ContractState;
use crate::mixnet_contract_settings::queries::{
    query_contract_settings_params, query_contract_version, query_rewarding_validator_address,
};
use crate::mixnet_contract_settings::storage as mixnet_params_storage;
use crate::mixnet_contract_settings::transactions::try_update_rewarding_validator_address;
use crate::mixnodes::bonding_queries as mixnode_queries;
use crate::mixnodes::bonding_queries::{
    query_checkpoints_for_mixnode, query_mixnode_at_height, query_mixnodes_paged,
};
use crate::mixnodes::layer_queries::query_layer_distribution;
use crate::rewards::queries::{
    query_circulating_supply, query_reward_pool, query_rewarding_status, query_staking_supply,
};
use crate::rewards::storage as rewards_storage;
use cosmwasm_std::{
    entry_point, to_binary, Addr, Api, Deps, DepsMut, Env, MessageInfo, QueryResponse, Response,
    Uint128,
};
use mixnet_contract_common::{
    ContractStateParams, ExecuteMsg, InstantiateMsg, MigrateMsg, QueryMsg,
};
use time::OffsetDateTime;

/// Constant specifying minimum of coin required to bond a gateway
pub const INITIAL_GATEWAY_PLEDGE: Uint128 = Uint128::new(100_000_000);

/// Constant specifying minimum of coin required to bond a mixnode
pub const INITIAL_MIXNODE_PLEDGE: Uint128 = Uint128::new(100_000_000);

pub const INITIAL_MIXNODE_REWARDED_SET_SIZE: u32 = 200;
pub const INITIAL_MIXNODE_ACTIVE_SET_SIZE: u32 = 100;

pub const INITIAL_REWARD_POOL: u128 = 250_000_000_000_000;
pub const INITIAL_ACTIVE_SET_WORK_FACTOR: u8 = 10;

pub const DEFAULT_FIRST_INTERVAL_START: OffsetDateTime =
    time::macros::datetime!(2022-01-01 12:00 UTC);

pub const INITIAL_STAKING_SUPPLY: Uint128 = Uint128::new(100_000_000_000_000);

pub fn debug_with_visibility<S: Into<String>>(api: &dyn Api, msg: S) {
    api.debug(&*format!("\n\n\n=========================================\n{}\n=========================================\n\n\n", msg.into()));
}

fn default_initial_state(owner: Addr, rewarding_validator_address: Addr) -> ContractState {
    ContractState {
        owner,
        rewarding_validator_address,
        params: ContractStateParams {
            minimum_mixnode_pledge: INITIAL_MIXNODE_PLEDGE,
            minimum_gateway_pledge: INITIAL_GATEWAY_PLEDGE,
            mixnode_rewarded_set_size: INITIAL_MIXNODE_REWARDED_SET_SIZE,
            mixnode_active_set_size: INITIAL_MIXNODE_ACTIVE_SET_SIZE,
            staking_supply: INITIAL_STAKING_SUPPLY,
        },
    }
}

/// Instantiate the contract.
///
/// `deps` contains Storage, API and Querier
/// `env` contains block, message and contract info
/// `msg` is the contract initialization message, sort of like a constructor call.
#[entry_point]
pub fn instantiate(
    deps: DepsMut<'_>,
    env: Env,
    info: MessageInfo,
    msg: InstantiateMsg,
) -> Result<Response, ContractError> {
    let rewarding_validator_address = deps.api.addr_validate(&msg.rewarding_validator_address)?;
    let state = default_initial_state(info.sender, rewarding_validator_address);
    init_epoch(deps.storage, env)?;

    mixnet_params_storage::CONTRACT_STATE.save(deps.storage, &state)?;
    mixnet_params_storage::LAYERS.save(deps.storage, &Default::default())?;
    rewards_storage::REWARD_POOL.save(deps.storage, &Uint128::new(INITIAL_REWARD_POOL))?;

    Ok(Response::default())
}

/// Handle an incoming message
#[entry_point]
pub fn execute(
    deps: DepsMut<'_>,
    env: Env,
    info: MessageInfo,
    msg: ExecuteMsg,
) -> Result<Response, ContractError> {
    match msg {
        ExecuteMsg::UpdateRewardingValidatorAddress { address } => {
            try_update_rewarding_validator_address(deps, info, address)
        }
        ExecuteMsg::InitEpoch {} => try_init_epoch(info, deps.storage, env),
        ExecuteMsg::BondMixnode {
            mix_node,
            owner_signature,
        } => crate::mixnodes::transactions::try_add_mixnode(
            deps,
            env,
            info,
            mix_node,
            owner_signature,
        ),
        ExecuteMsg::UnbondMixnode {} => {
            crate::mixnodes::transactions::try_remove_mixnode(env, deps, info)
        }
        ExecuteMsg::UpdateMixnodeConfig {
            profit_margin_percent,
        } => crate::mixnodes::transactions::try_update_mixnode_config(
            deps,
            env,
            info,
            profit_margin_percent,
        ),
        ExecuteMsg::UpdateMixnodeConfigOnBehalf {
            profit_margin_percent,
            owner,
        } => crate::mixnodes::transactions::try_update_mixnode_config_on_behalf(
            deps,
            env,
            info,
            profit_margin_percent,
            owner,
        ),
        ExecuteMsg::BondGateway {
            gateway,
            owner_signature,
        } => crate::gateways::transactions::try_add_gateway(
            deps,
            env,
            info,
            gateway,
            owner_signature,
        ),
        ExecuteMsg::UnbondGateway {} => {
            crate::gateways::transactions::try_remove_gateway(deps, info)
        }
        ExecuteMsg::UpdateContractStateParams(params) => {
            crate::mixnet_contract_settings::transactions::try_update_contract_settings(
                deps, info, params,
            )
        }
        ExecuteMsg::RewardMixnode { identity, params } => {
            crate::rewards::transactions::try_reward_mixnode(deps, env, info, identity, params)
        }
        ExecuteMsg::DelegateToMixnode { mix_identity } => {
            crate::delegations::transactions::try_delegate_to_mixnode(deps, env, info, mix_identity)
        }
        ExecuteMsg::UndelegateFromMixnode { mix_identity } => {
            crate::delegations::transactions::try_remove_delegation_from_mixnode(
                deps,
                env,
                info,
                mix_identity,
            )
        }
        // ExecuteMsg::RewardNextMixDelegators {
        //     mix_identity,
        //     interval_id,
        // } => crate::rewards::transactions::try_reward_next_mixnode_delegators(
        //     deps,
        //     info,
        //     mix_identity,
        //     interval_id,
        // ),
        ExecuteMsg::DelegateToMixnodeOnBehalf {
            mix_identity,
            delegate,
        } => crate::delegations::transactions::try_delegate_to_mixnode_on_behalf(
            deps,
            env,
            info,
            mix_identity,
            delegate,
        ),
        ExecuteMsg::UndelegateFromMixnodeOnBehalf {
            mix_identity,
            delegate,
        } => crate::delegations::transactions::try_remove_delegation_from_mixnode_on_behalf(
            deps,
            env,
            info,
            mix_identity,
            delegate,
        ),
        ExecuteMsg::BondMixnodeOnBehalf {
            mix_node,
            owner,
            owner_signature,
        } => crate::mixnodes::transactions::try_add_mixnode_on_behalf(
            deps,
            env,
            info,
            mix_node,
            owner,
            owner_signature,
        ),
        ExecuteMsg::UnbondMixnodeOnBehalf { owner } => {
            crate::mixnodes::transactions::try_remove_mixnode_on_behalf(env, deps, info, owner)
        }
        ExecuteMsg::BondGatewayOnBehalf {
            gateway,
            owner,
            owner_signature,
        } => crate::gateways::transactions::try_add_gateway_on_behalf(
            deps,
            env,
            info,
            gateway,
            owner,
            owner_signature,
        ),
        ExecuteMsg::UnbondGatewayOnBehalf { owner } => {
            crate::gateways::transactions::try_remove_gateway_on_behalf(deps, info, owner)
        }
        ExecuteMsg::WriteRewardedSet {
            rewarded_set,
            expected_active_set_size,
        } => crate::interval::transactions::try_write_rewarded_set(
            deps,
            env,
            info,
            rewarded_set,
            expected_active_set_size,
        ),
        ExecuteMsg::AdvanceCurrentEpoch {} => crate::interval::transactions::try_advance_epoch(
            env,
            deps.storage,
            info.sender.to_string(),
        ),
        ExecuteMsg::CompoundDelegatorReward { mix_identity } => {
            crate::rewards::transactions::try_compound_delegator_reward(
                deps,
                env,
                info,
                mix_identity,
            )
        }
        ExecuteMsg::CompoundOperatorReward {} => {
            crate::rewards::transactions::try_compound_operator_reward(deps, env, info)
        }
        ExecuteMsg::CompoundDelegatorRewardOnBehalf {
            owner,
            mix_identity,
        } => crate::rewards::transactions::try_compound_delegator_reward_on_behalf(
            deps,
            env,
            info,
            owner,
            mix_identity,
        ),
        ExecuteMsg::CompoundOperatorRewardOnBehalf { owner } => {
            crate::rewards::transactions::try_compound_operator_reward_on_behalf(
                deps, env, info, owner,
            )
        }
        ExecuteMsg::ReconcileDelegations {} => {
            crate::delegations::transactions::try_reconcile_all_delegation_events(deps, info)
        }
        ExecuteMsg::CheckpointMixnodes {} => {
            crate::mixnodes::transactions::try_checkpoint_mixnodes(
                deps.storage,
                env.block.height,
                info,
            )
        }
        ExecuteMsg::ClaimOperatorReward {} => {
            crate::rewards::transactions::try_claim_operator_reward(deps, &env, &info)
        }
        ExecuteMsg::ClaimOperatorRewardOnBehalf { owner } => {
            crate::rewards::transactions::try_claim_operator_reward_on_behalf(
                deps, &env, &info, owner,
            )
        }
        ExecuteMsg::ClaimDelegatorReward { mix_identity } => {
            crate::rewards::transactions::try_claim_delegator_reward(
                deps,
                &env,
                &info,
                &mix_identity,
            )
        }
        ExecuteMsg::ClaimDelegatorRewardOnBehalf {
            mix_identity,
            owner,
        } => crate::rewards::transactions::try_claim_delegator_reward_on_behalf(
            deps,
            &env,
            &info,
            owner,
            &mix_identity,
        ),
    }
}

#[entry_point]
pub fn query(deps: Deps<'_>, env: Env, msg: QueryMsg) -> Result<QueryResponse, ContractError> {
    let query_res = match msg {
        QueryMsg::GetRewardingValidatorAddress {} => {
            to_binary(&query_rewarding_validator_address(deps)?)
        }
        QueryMsg::GetContractVersion {} => to_binary(&query_contract_version()),
        QueryMsg::GetMixNodes { start_after, limit } => {
            to_binary(&query_mixnodes_paged(deps, start_after, limit)?)
        }
        QueryMsg::GetGateways { limit, start_after } => {
            to_binary(&query_gateways_paged(deps, start_after, limit)?)
        }
        QueryMsg::OwnsMixnode { address } => {
            to_binary(&mixnode_queries::query_owns_mixnode(deps, address)?)
        }
        QueryMsg::GetMixnodeBond { identity } => {
            to_binary(&mixnode_queries::query_mixnode_bond(deps, identity)?)
        }
        QueryMsg::GetGatewayBond { identity } => to_binary(&query_gateway_bond(deps, identity)?),
        QueryMsg::OwnsGateway { address } => to_binary(&query_owns_gateway(deps, address)?),
        QueryMsg::StateParams {} => to_binary(&query_contract_settings_params(deps)?),
        QueryMsg::LayerDistribution {} => to_binary(&query_layer_distribution(deps)?),
        QueryMsg::GetMixnodeDelegations {
            mix_identity,
            start_after,
            limit,
        } => to_binary(&query_mixnode_delegations_paged(
            deps,
            mix_identity,
            start_after,
            limit,
        )?),
        QueryMsg::GetDelegatorDelegations {
            delegator: delegation_owner,
            start_after,
            limit,
        } => to_binary(&query_delegator_delegations_paged(
            deps,
            delegation_owner,
            start_after,
            limit,
        )?),
        QueryMsg::GetDelegationDetails {
            mix_identity,
            delegator,
            proxy,
        } => to_binary(&query_mixnode_delegation(
            deps.storage,
            deps.api,
            mix_identity,
            delegator,
            proxy,
        )?),
        QueryMsg::GetRewardPool {} => to_binary(&query_reward_pool(deps)?),
        QueryMsg::GetCirculatingSupply {} => to_binary(&query_circulating_supply(deps)?),
        QueryMsg::GetStakingSupply {} => to_binary(&query_staking_supply(deps)?),
        QueryMsg::GetIntervalRewardPercent {} => to_binary(&INTERVAL_REWARD_PERCENT),
        QueryMsg::GetSybilResistancePercent {} => to_binary(&SYBIL_RESISTANCE_PERCENT),
        QueryMsg::GetActiveSetWorkFactor {} => to_binary(&ACTIVE_SET_WORK_FACTOR),
        QueryMsg::GetRewardingStatus {
            mix_identity,
            interval_id,
        } => to_binary(&query_rewarding_status(deps, mix_identity, interval_id)?),
        QueryMsg::GetRewardedSet {
            height,
            start_after,
            limit,
        } => to_binary(&query_rewarded_set(
            deps.storage,
            height,
            start_after,
            limit,
        )?),
        QueryMsg::GetRewardedSetUpdateDetails {} => {
            to_binary(&query_rewarded_set_update_details(env, deps.storage)?)
        }
        QueryMsg::GetCurrentRewardedSetHeight {} => {
            to_binary(&query_current_rewarded_set_height(deps.storage)?)
        }
        // QueryMsg::GetCurrentInterval {} => to_binary(&query_current_interval(deps.storage)?),
        QueryMsg::GetRewardedSetRefreshBlocks {} => {
            to_binary(&query_rewarded_set_refresh_minimum_blocks())
        }
        QueryMsg::GetEpochsInInterval {} => {
            to_binary(&crate::support::helpers::epochs_in_interval(deps.storage)?)
        }
        QueryMsg::GetCurrentOperatorCost {} => to_binary(
            &crate::support::helpers::current_operator_epoch_cost(deps.storage)?,
        ),
        QueryMsg::GetCurrentEpoch {} => to_binary(&query_current_epoch(deps.storage)?),
        QueryMsg::QueryOperatorReward { address } => to_binary(
            &crate::rewards::queries::query_operator_reward(deps, address)?,
        ),
        QueryMsg::QueryDelegatorReward {
            address,
            mix_identity,
            proxy,
        } => to_binary(&crate::rewards::queries::query_delegator_reward(
            deps,
            address,
            mix_identity,
            proxy,
        )?),
        QueryMsg::GetPendingDelegationEvents {
            owner_address,
            proxy_address,
        } => to_binary(&query_pending_delegation_events(
            deps,
            owner_address,
            proxy_address,
        )?),
        QueryMsg::GetAllDelegationKeys {} => to_binary(
            &crate::delegations::queries::query_all_delegation_keys(deps.storage)?,
        ),
        QueryMsg::DebugGetAllDelegationValues {} => to_binary(
            &crate::delegations::queries::debug_query_all_delegation_values(deps.storage)?,
        ),
        QueryMsg::GetCheckpointsForMixnode { mix_identity } => {
            to_binary(&query_checkpoints_for_mixnode(deps, mix_identity)?)
        }
        QueryMsg::GetMixnodeAtHeight {
            mix_identity,
            height,
        } => to_binary(&query_mixnode_at_height(deps, mix_identity, height)?),
    };

    Ok(query_res?)
}

#[entry_point]
pub fn migrate(_deps: DepsMut<'_>, _env: Env, _msg: MigrateMsg) -> Result<Response, ContractError> {
    Ok(Default::default())
}

#[cfg(test)]
pub mod tests {
    use super::*;
    use crate::support::tests;
<<<<<<< HEAD
    use config::defaults::DEFAULT_NETWORK;
    use config::defaults::MIX_DENOM;
=======
    use config::defaults::{DEFAULT_NETWORK, MIX_DENOM};
>>>>>>> 1847c8fe
    use cosmwasm_std::testing::{mock_dependencies, mock_env, mock_info};
    use cosmwasm_std::{coins, from_binary};
    use mixnet_contract_common::PagedMixnodeResponse;

    #[test]
    fn initialize_contract() {
        let mut deps = mock_dependencies();
        let env = mock_env();
        let msg = InstantiateMsg {
            rewarding_validator_address: DEFAULT_NETWORK.rewarding_validator_address().to_string(),
        };
        let info = mock_info("creator", &[]);

        let res = instantiate(deps.as_mut(), env.clone(), info, msg).unwrap();
        assert_eq!(0, res.messages.len());

        // mix_node_bonds should be empty after initialization
        let res = query(
            deps.as_ref(),
            env.clone(),
            QueryMsg::GetMixNodes {
                start_after: None,
                limit: Option::from(2),
            },
        )
        .unwrap();
        let page: PagedMixnodeResponse = from_binary(&res).unwrap();
        assert_eq!(0, page.nodes.len()); // there are no mixnodes in the list when it's just been initialized

        // Contract balance should match what we initialized it as
        assert_eq!(
            coins(0, MIX_DENOM.base),
            tests::queries::query_contract_balance(env.contract.address, deps)
        );
    }
}<|MERGE_RESOLUTION|>--- conflicted
+++ resolved
@@ -452,12 +452,7 @@
 pub mod tests {
     use super::*;
     use crate::support::tests;
-<<<<<<< HEAD
-    use config::defaults::DEFAULT_NETWORK;
-    use config::defaults::MIX_DENOM;
-=======
     use config::defaults::{DEFAULT_NETWORK, MIX_DENOM};
->>>>>>> 1847c8fe
     use cosmwasm_std::testing::{mock_dependencies, mock_env, mock_info};
     use cosmwasm_std::{coins, from_binary};
     use mixnet_contract_common::PagedMixnodeResponse;
