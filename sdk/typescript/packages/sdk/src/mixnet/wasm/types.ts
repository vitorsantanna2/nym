--- conflicted
+++ resolved
@@ -3,14 +3,10 @@
 export * from './types-from-wasm-pack';
 
 /**
-<<<<<<< HEAD
- * Some common mime types, however, you can always just specify the mime-type as a string. Test
-=======
  *
  * @ignore
  * @hidden
  * @internal
->>>>>>> dc7f5e40
  */
 export interface IWebWorker {
   start: (config: NymClientConfig) => void;
