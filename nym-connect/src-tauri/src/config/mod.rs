--- conflicted
+++ resolved
@@ -126,15 +126,10 @@
             .set_custom_validator_apis(config_common::parse_validators(&raw_validators));
     }
 
-<<<<<<< HEAD
+    // Setup gateway by either registering a new one, or reusing exiting keys
+    let gateway = client_core::init::setup_gateway::<_, Socks5Config, _>(
     config.get_base_mut().with_disabled_credentials(false);
 
-    let gateway = setup_gateway(
-        &id,
-=======
-    // Setup gateway by either registering a new one, or reusing exiting keys
-    let gateway = client_core::init::setup_gateway::<_, Socks5Config, _>(
->>>>>>> c7c6ff03
         register_gateway,
         Some(chosen_gateway_id),
         config.get_base(),
