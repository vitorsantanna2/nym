# Changelog

## [Unreleased]

<<<<<<< HEAD
=======
## [v1.1.12] (2023-03-07)

- NymConnect - Update display for selected Service Provider ([#3116])

[#3116]: https://github.com/nymtech/nym/issues/3116

>>>>>>> 03e08272
## [v1.1.11] (2023-02-28)

- NC - add the option to manually select and use a specific Service Provider ([#2953])

[#2953]: https://github.com/nymtech/nym/issues/2953

## [v1.1.10] (2023-02-21)

- NC - add logs window for troubleshooting ([#2951])

[#2951]: https://github.com/nymtech/nym/issues/2951

## [nym-connect-v1.1.9](https://github.com/nymtech/nym/tree/nym-connect-v1.1.9) (2023-02-14)

- Button animations ([#2949])
- add effect when the button is clicked ([#2947])
- UI to select gateways based on some performance criteria by checking gateways' routing score from nym-api ([#2942])
- client health check when connecting ([#2859])
- allow user to select own gateway ([#2952])

[#2952]: https://github.com/nymtech/nym/issues/2952
[#2949]: https://github.com/nymtech/nym/issues/2949
[#2947]: https://github.com/nymtech/nym/issues/2947
[#2942]: https://github.com/nymtech/nym/issues/2942
[#2859]: https://github.com/nymtech/nym/issues/2859

## [nym-connect-v1.1.8](https://github.com/nymtech/nym/tree/nym-connect-v1.1.8) (2023-01-31)

- Add supported apps in the menu + update guide ([#2868])
- Copy changes to remove the dropdown: ([#2777])

[#2868]: https://github.com/nymtech/nym/issues/2868
[#2777]: https://github.com/nymtech/nym/issues/2777

## [nym-connect-v1.1.7](https://github.com/nymtech/nym/tree/nym-connect-v1.1.7) (2023-01-24)

- Remove test and earn ([#2865])

[#2865]: https://github.com/nymtech/nym/issue/2865

## [nym-connect-v1.1.6](https://github.com/nymtech/nym/tree/nym-connect-v1.1.6) (2023-01-17)

- part (1) show gateway status on the UI if the gateway is not live, is overloaded or is slow ([#2824])

[#2824]: https://github.com/nymtech/nym/pull/2824

## [nym-connect-v1.1.5](https://github.com/nymtech/nym/tree/nym-connect-v1.1.5) (2023-01-10)

- get version number from tauri and display by @fmtabbara in https://github.com/nymtech/nym/pull/2684
- Feature/nym connect experimental software text by @fmtabbara in https://github.com/nymtech/nym/pull/2692
- NymConnect - Display service info in tooltip **1.1.5 Release** by @fmtabbara in https://github.com/nymtech/nym/pull/2704

## [nym-connect-v1.1.4](https://github.com/nymtech/nym/tree/nym-connect-v1.1.4) (2022-12-20)

This release contains the new opt-in Test & Earn program, and it uses a stress-tested directory of network requesters to improve reliability. It also has some bugfixes, performance improvements, and better error handling.

- nym-connect: send status messages from socks5 task to tauri backend by @octol in https://github.com/nymtech/nym/pull/1882
- socks5: rework waiting in inbound.rs by @octol in https://github.com/nymtech/nym/pull/1880
- Test&Earn by @mmsinclair in https://github.com/nymtech/nym/pull/2729

## [nym-connect-v1.1.3](https://github.com/nymtech/nym/tree/nym-connect-v1.1.3) (2022-12-13)

- socks5-client: added support for socks4a.

## [nym-connect-v1.1.2](https://github.com/nymtech/nym/tree/nym-connect-v1.1.2) (2022-12-06)

- socks5-client: fix error with client failing and disconnecting unnecessarily.

## [nym-connect-v1.1.1](https://github.com/nymtech/nym/tree/nym-connect-v1.1.1) (2022-11-29)

- socks5-client: fix multiplex concurrent connections ([#1720], [#1777])
- socks5-client: fix wait closing inbound connection until data is sent, and throttle incoming data in general ([#1772], [#1783],[#1789])
- socks5-client: fix shutting down all background workers if anyone of them panics or errors out. This fixes an issue where the nym-connect UI was showing connected even though the socks5 tunnel was non-functional. ([#1805])
- gateway-libs: fix decryping messages stored on the gateway between reconnects ([#1786])

- nymconnect: updated UI
- nymconnect: new help area
- nymconnect: listen for service errors and display on frontend

[#1720]: https://github.com/nymtech/nym/pull/1720
[#1772]: https://github.com/nymtech/nym/pull/1772
[#1777]: https://github.com/nymtech/nym/pull/1777
[#1783]: https://github.com/nymtech/nym/pull/1783
[#1786]: https://github.com/nymtech/nym/pull/1786
[#1789]: https://github.com/nymtech/nym/pull/1789
[#1805]: https://github.com/nymtech/nym/pull/1805

## [nym-connect-v1.1.0](https://github.com/nymtech/nym/tree/nym-connect-v1.1.0) (2022-11-09)

- nym-connect: rework of rewarding changes the directory data structures that describe the mixnet topology ([#1472])
- clients: add testing-only support for two more extended packet sizes (8kb and 16kb).
- native-client/socks5-client: `disable_loop_cover_traffic_stream` Debug config option to disable the separate loop cover traffic stream ([#1666])
- native-client/socks5-client: `disable_main_poisson_packet_distribution` Debug config option to make the client ignore poisson distribution in the main packet stream and ONLY send real message (and as fast as they come) ([#1664])
- native-client/socks5-client: `use_extended_packet_size` Debug config option to make the client use 'ExtendedPacketSize' for its traffic (32kB as opposed to 2kB in 1.0.2) ([#1671])
- network-requester: added additional Blockstream Green wallet endpoint to `example.allowed.list` ([#1611])
- validator-client: added `query_contract_smart` and `query_contract_raw` on `NyxdClient` ([#1558])

[#1472]: https://github.com/nymtech/nym/pull/1472
[#1558]: https://github.com/nymtech/nym/pull/1558
[#1611]: https://github.com/nymtech/nym/pull/1611
[#1664]: https://github.com/nymtech/nym/pull/1664
[#1666]: https://github.com/nymtech/nym/pull/1666
[#1671]: https://github.com/nymtech/nym/pull/1671

## [nym-connect-v1.0.2](https://github.com/nymtech/nym/tree/nym-connect-v1.0.2) (2022-08-18)

### Changed

- nym-connect: "load balance" the service providers by picking a random Service Provider for each Service and storing in local storage so it remains sticky for the user ([#1540])
- nym-connect: the ServiceProviderSelector only displays the available Services, and picks a random Service Provider for Services the user has never used before ([#1540])
- nym-connect: add `local-forage` for storing user settings ([#1540])

[#1540]: https://github.com/nymtech/nym/pull/1540

## [nym-connect-v1.0.1](https://github.com/nymtech/nym/tree/nym-connect-v1.0.1) (2022-07-22)

### Added

- nym-connect: initial proof-of-concept of a UI around the socks5 client was added
- nym-connect: add ability to select network requester and gateway ([#1427])
- nym-connect: add ability to export gateway keys as JSON
- nym-connect: add auto updater

### Changed

- nym-connect: reuse config id instead of creating a new id on each connection

[#1427]: https://github.com/nymtech/nym/pull/1427<|MERGE_RESOLUTION|>--- conflicted
+++ resolved
@@ -2,15 +2,12 @@
 
 ## [Unreleased]
 
-<<<<<<< HEAD
-=======
 ## [v1.1.12] (2023-03-07)
 
 - NymConnect - Update display for selected Service Provider ([#3116])
 
 [#3116]: https://github.com/nymtech/nym/issues/3116
 
->>>>>>> 03e08272
 ## [v1.1.11] (2023-02-28)
 
 - NC - add the option to manually select and use a specific Service Provider ([#2953])
