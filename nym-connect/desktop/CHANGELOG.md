--- conflicted
+++ resolved
@@ -2,15 +2,12 @@
 
 ## [Unreleased]
 
-<<<<<<< HEAD
-=======
 ## [v1.1.21-kitkat] (2023-09-12)
 
 - NC - Handle failure when config is too old ([#3847])
 
 [#3847]: https://github.com/nymtech/nym/issues/3847
 
->>>>>>> 5bd42951
 ## [v1.1.20-twix] (2023-09-05)
 
 - nym-connect directory error handling ([#3830])
