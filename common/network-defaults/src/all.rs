// Copyright 2021-2022 - Nym Technologies SA <contact@nymtech.net>
// SPDX-License-Identifier: Apache-2.0

use crate::{
<<<<<<< HEAD
    DefaultNetworkDetails, DenomDetails, DenomDetailsOwned, ValidatorDetails, MAINNET_DEFAULTS,
    QA_DEFAULTS, SANDBOX_DEFAULTS,
=======
    DefaultNetworkDetails, DenomDetailsOwned, NymNetworkDetails, ValidatorDetails,
    MAINNET_DEFAULTS, QA_DEFAULTS, SANDBOX_DEFAULTS,
>>>>>>> 1847c8fe
};
use serde::{Deserialize, Serialize};
use std::{collections::HashMap, fmt, str::FromStr};
use thiserror::Error;

#[derive(Error, Debug)]
pub enum NetworkDefaultsError {
    #[error("The provided network was invalid")]
    MalformedNetworkProvided(String),
}

// the reason for allowing it is that this is just a temporary solution
#[allow(clippy::large_enum_variant)]
#[derive(Clone, Debug, Deserialize, Eq, Hash, PartialEq, Serialize)]
pub enum Network {
    QA,
    SANDBOX,
    MAINNET,
    CUSTOM { details: NymNetworkDetails },
}

impl Network {
<<<<<<< HEAD
    fn details(&self) -> &DefaultNetworkDetails {
=======
    pub fn new_custom(details: NymNetworkDetails) -> Self {
        Network::CUSTOM { details }
    }

    pub fn details(&self) -> NymNetworkDetails {
>>>>>>> 1847c8fe
        match self {
            Self::QA => (&*QA_DEFAULTS).into(),
            Self::SANDBOX => (&*SANDBOX_DEFAULTS).into(),
            Self::MAINNET => (&*MAINNET_DEFAULTS).into(),
            // I dislike the clone here, but for compatibility reasons we cannot define other networks with `NymNetworkDetails` directly yet
            Self::CUSTOM { details } => details.clone(),
        }
    }

    pub fn bech32_prefix(&self) -> String {
        self.details().chain_details.bech32_account_prefix
    }

    pub fn mix_denom(&self) -> DenomDetailsOwned {
        self.details().chain_details.mix_denom
    }

    pub fn stake_denom(&self) -> DenomDetailsOwned {
        self.details().chain_details.stake_denom
    }

    pub fn base_mix_denom(&self) -> String {
        self.details().chain_details.mix_denom.base
    }

<<<<<<< HEAD
    pub fn mix_denom(&self) -> &DenomDetails {
        &self.details().mix_denom
    }

    pub fn stake_denom(&self) -> &DenomDetails {
        &self.details().stake_denom
=======
    pub fn base_stake_denom(&self) -> String {
        self.details().chain_details.stake_denom.base
>>>>>>> 1847c8fe
    }

    pub fn mixnet_contract_address(&self) -> Option<String> {
        self.details().contracts.mixnet_contract_address
    }

    pub fn vesting_contract_address(&self) -> Option<String> {
        self.details().contracts.vesting_contract_address
    }

    pub fn bandwidth_claim_contract_address(&self) -> Option<String> {
        self.details().contracts.bandwidth_claim_contract_address
    }

    pub fn coconut_bandwidth_contract_address(&self) -> Option<String> {
        self.details().contracts.coconut_bandwidth_contract_address
    }

    pub fn multisig_contract_address(&self) -> Option<String> {
        self.details().contracts.multisig_contract_address
    }

    pub fn validators(&self) -> Vec<ValidatorDetails> {
        self.details().endpoints
    }

    // only used in mixnet contract tests, but I don't want to be messing with that code now
    pub fn rewarding_validator_address(&self) -> &str {
        match self {
            Network::QA => crate::qa::REWARDING_VALIDATOR_ADDRESS,
            Network::SANDBOX => crate::sandbox::REWARDING_VALIDATOR_ADDRESS,
            Network::MAINNET => crate::mainnet::REWARDING_VALIDATOR_ADDRESS,
            Network::CUSTOM { .. } => {
                panic!("rewarding validator address is unavailable for a custom network")
            }
        }
    }

    // this should be handled differently, but I don't want to break compatibility
    pub fn statistics_service_url(&self) -> &str {
        match self {
            Network::MAINNET => crate::mainnet::STATISTICS_SERVICE_DOMAIN_ADDRESS,
            Network::SANDBOX => crate::mainnet::STATISTICS_SERVICE_DOMAIN_ADDRESS,
            Network::QA => crate::mainnet::STATISTICS_SERVICE_DOMAIN_ADDRESS,
            Network::CUSTOM { .. } => {
                panic!("statistics service url is unavailable for a custom network")
            }
        }
    }
}

impl FromStr for Network {
    type Err = NetworkDefaultsError;

    fn from_str(s: &str) -> Result<Self, Self::Err> {
        match s.to_lowercase().as_str() {
            "qa" => Ok(Network::QA),
            "sandbox" => Ok(Network::SANDBOX),
            "mainnet" => Ok(Network::MAINNET),
            _ => Err(NetworkDefaultsError::MalformedNetworkProvided(
                s.to_string(),
            )),
        }
    }
}

impl fmt::Display for Network {
    fn fmt(&self, f: &mut fmt::Formatter<'_>) -> fmt::Result {
        match *self {
            Network::QA => f.write_str("QA"),
            Network::SANDBOX => f.write_str("Sandbox"),
            Network::MAINNET => f.write_str("Mainnet"),
            Network::CUSTOM { .. } => f.write_str("Custom"),
        }
    }
}

#[derive(Clone, Debug, Deserialize, Serialize, PartialEq, Eq)]
pub struct NetworkDetails {
    bech32_prefix: String,
    mix_denom: DenomDetailsOwned,
    stake_denom: DenomDetailsOwned,
    mixnet_contract_address: String,
    vesting_contract_address: String,
    bandwidth_claim_contract_address: String,
    statistics_service_url: String,
    validators: Vec<ValidatorDetails>,
}

impl From<&DefaultNetworkDetails> for NetworkDetails {
    fn from(details: &DefaultNetworkDetails) -> Self {
        NetworkDetails {
            bech32_prefix: details.bech32_prefix.into(),
            mix_denom: details.mix_denom.into(),
            stake_denom: details.stake_denom.into(),
            mixnet_contract_address: details.mixnet_contract_address.into(),
            vesting_contract_address: details.vesting_contract_address.into(),
            bandwidth_claim_contract_address: details.bandwidth_claim_contract_address.into(),
            statistics_service_url: details.statistics_service_url.into(),
            validators: details.validators.clone(),
        }
    }
}

<<<<<<< HEAD
=======
// this also has to exist for compatibility reasons since I don't want to be touching the wallet now
impl From<NymNetworkDetails> for NetworkDetails {
    fn from(details: NymNetworkDetails) -> Self {
        NetworkDetails {
            bech32_prefix: details.chain_details.bech32_account_prefix,
            mix_denom: details.chain_details.mix_denom,
            stake_denom: details.chain_details.stake_denom,
            mixnet_contract_address: details
                .contracts
                .mixnet_contract_address
                .unwrap_or_default(),
            vesting_contract_address: details
                .contracts
                .vesting_contract_address
                .unwrap_or_default(),
            bandwidth_claim_contract_address: details
                .contracts
                .bandwidth_claim_contract_address
                .unwrap_or_default(),
            statistics_service_url: "".to_string(),
            validators: details.endpoints,
        }
    }
}

>>>>>>> 1847c8fe
impl NetworkDetails {
    pub fn base_mix_denom(&self) -> &str {
        &self.mix_denom.base
    }
}

#[derive(Clone, Debug, Default, Deserialize, Serialize, PartialEq, Eq)]
pub struct SupportedNetworks {
    networks: HashMap<Network, NetworkDetails>,
}

impl SupportedNetworks {
    pub fn new(support: Vec<Network>) -> Self {
        SupportedNetworks {
            networks: support
                .into_iter()
                .map(|n| {
                    let details = n.details().into();
                    (n, details)
                })
                .collect(),
        }
    }

    pub fn bech32_prefix(&self, network: Network) -> Option<&str> {
        self.networks
            .get(&network)
            .map(|network_details| network_details.bech32_prefix.as_str())
    }

    pub fn base_mix_denom(&self, network: Network) -> Option<&str> {
        self.networks
            .get(&network)
            .map(|network_details| network_details.base_mix_denom())
    }

    pub fn mixnet_contract_address(&self, network: Network) -> Option<&str> {
        self.networks
            .get(&network)
            .map(|network_details| network_details.mixnet_contract_address.as_str())
    }

    pub fn vesting_contract_address(&self, network: Network) -> Option<&str> {
        self.networks
            .get(&network)
            .map(|network_details| network_details.vesting_contract_address.as_str())
    }

    pub fn bandwidth_claim_contract_address(&self, network: Network) -> Option<&str> {
        self.networks
            .get(&network)
            .map(|network_details| network_details.bandwidth_claim_contract_address.as_str())
    }

    pub fn validators(&self, network: Network) -> impl Iterator<Item = &ValidatorDetails> {
        self.networks
            .get(&network)
            .map(|network_details| &network_details.validators)
            .into_iter()
            .flatten()
    }
}<|MERGE_RESOLUTION|>--- conflicted
+++ resolved
@@ -2,13 +2,8 @@
 // SPDX-License-Identifier: Apache-2.0
 
 use crate::{
-<<<<<<< HEAD
-    DefaultNetworkDetails, DenomDetails, DenomDetailsOwned, ValidatorDetails, MAINNET_DEFAULTS,
-    QA_DEFAULTS, SANDBOX_DEFAULTS,
-=======
     DefaultNetworkDetails, DenomDetailsOwned, NymNetworkDetails, ValidatorDetails,
     MAINNET_DEFAULTS, QA_DEFAULTS, SANDBOX_DEFAULTS,
->>>>>>> 1847c8fe
 };
 use serde::{Deserialize, Serialize};
 use std::{collections::HashMap, fmt, str::FromStr};
@@ -31,15 +26,11 @@
 }
 
 impl Network {
-<<<<<<< HEAD
-    fn details(&self) -> &DefaultNetworkDetails {
-=======
     pub fn new_custom(details: NymNetworkDetails) -> Self {
         Network::CUSTOM { details }
     }
 
     pub fn details(&self) -> NymNetworkDetails {
->>>>>>> 1847c8fe
         match self {
             Self::QA => (&*QA_DEFAULTS).into(),
             Self::SANDBOX => (&*SANDBOX_DEFAULTS).into(),
@@ -65,17 +56,8 @@
         self.details().chain_details.mix_denom.base
     }
 
-<<<<<<< HEAD
-    pub fn mix_denom(&self) -> &DenomDetails {
-        &self.details().mix_denom
-    }
-
-    pub fn stake_denom(&self) -> &DenomDetails {
-        &self.details().stake_denom
-=======
     pub fn base_stake_denom(&self) -> String {
         self.details().chain_details.stake_denom.base
->>>>>>> 1847c8fe
     }
 
     pub fn mixnet_contract_address(&self) -> Option<String> {
@@ -180,8 +162,6 @@
     }
 }
 
-<<<<<<< HEAD
-=======
 // this also has to exist for compatibility reasons since I don't want to be touching the wallet now
 impl From<NymNetworkDetails> for NetworkDetails {
     fn from(details: NymNetworkDetails) -> Self {
@@ -207,7 +187,6 @@
     }
 }
 
->>>>>>> 1847c8fe
 impl NetworkDetails {
     pub fn base_mix_denom(&self) -> &str {
         &self.mix_denom.base
