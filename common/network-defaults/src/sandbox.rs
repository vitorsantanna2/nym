// Copyright 2021 - Nym Technologies SA <contact@nymtech.net>
// SPDX-License-Identifier: Apache-2.0

use crate::{DenomDetails, ValidatorDetails};

pub(crate) const BECH32_PREFIX: &str = "nymt";
<<<<<<< HEAD
pub const DENOM: &str = "unymt";
=======
>>>>>>> 1847c8fe

pub const MIX_DENOM: DenomDetails = DenomDetails::new("unymt", "nymt", 6);
pub const STAKE_DENOM: DenomDetails = DenomDetails::new("unyxt", "nyxt", 6);

pub(crate) const MIXNET_CONTRACT_ADDRESS: &str = "nymt1ghd753shjuwexxywmgs4xz7x2q732vcnstz02j";
pub(crate) const VESTING_CONTRACT_ADDRESS: &str = "nymt14ejqjyq8um4p3xfqj74yld5waqljf88fn549lh";
pub(crate) const BANDWIDTH_CLAIM_CONTRACT_ADDRESS: &str =
    "nymt17p9rzwnnfxcjp32un9ug7yhhzgtkhvl9f8xzkv";
pub(crate) const COCONUT_BANDWIDTH_CONTRACT_ADDRESS: &str =
    "nymt1nz0r0au8aj6dc00wmm3ufy4g4k86rjzlgq608r";
pub(crate) const MULTISIG_CONTRACT_ADDRESS: &str = "nymt1k8re7jwz6rnnwrktnejdwkwnncte7ek7kk6fvg";
pub(crate) const _ETH_CONTRACT_ADDRESS: [u8; 20] =
    hex_literal::hex!("8e0DcFF7F3085235C32E845f3667aEB3f1e83133");
pub(crate) const _ETH_ERC20_CONTRACT_ADDRESS: [u8; 20] =
    hex_literal::hex!("E8883BAeF3869e14E4823F46662e81D4F7d2A81F");
pub(crate) const REWARDING_VALIDATOR_ADDRESS: &str = "nymt1jh0s6qu6tuw9ut438836mmn7f3f2wencrnmdj4";

pub(crate) const STATISTICS_SERVICE_DOMAIN_ADDRESS: &str = "http://0.0.0.0";
pub(crate) fn validators() -> Vec<ValidatorDetails> {
    vec![ValidatorDetails::new(
        "https://sandbox-validator.nymtech.net",
        Some("https://sandbox-validator.nymtech.net/api"),
    )]
}<|MERGE_RESOLUTION|>--- conflicted
+++ resolved
@@ -4,10 +4,6 @@
 use crate::{DenomDetails, ValidatorDetails};
 
 pub(crate) const BECH32_PREFIX: &str = "nymt";
-<<<<<<< HEAD
-pub const DENOM: &str = "unymt";
-=======
->>>>>>> 1847c8fe
 
 pub const MIX_DENOM: DenomDetails = DenomDetails::new("unymt", "nymt", 6);
 pub const STAKE_DENOM: DenomDetails = DenomDetails::new("unyxt", "nyxt", 6);
