// Copyright 2021-2022 - Nym Technologies SA <contact@nymtech.net>
// SPDX-License-Identifier: Apache-2.0

// due to code generated by JsonSchema
#![allow(clippy::field_reassign_with_default)]

use crate::constants::{TOKEN_SUPPLY, UNIT_DELEGATION_BASE};
use crate::error::MixnetContractError;
use crate::helpers::IntoBaseDecimal;
use crate::reward_params::{NodeRewardParams, RewardingParams};
use crate::rewarding::helpers::truncate_reward;
use crate::rewarding::RewardDistribution;
use crate::{Delegation, EpochId, IdentityKey, MixId, Percent, SphinxKey};
use cosmwasm_std::{Addr, Coin, Decimal, StdResult, Uint128};
use schemars::JsonSchema;
use serde::{Deserialize, Serialize};
use serde_repr::{Deserialize_repr, Serialize_repr};

#[cfg_attr(feature = "generate-ts", derive(ts_rs::TS))]
#[cfg_attr(
    feature = "generate-ts",
    ts(export_to = "ts-packages/types/src/types/rust/RewardedSetNodeStatus.ts")
)]
#[derive(Clone, Copy, Debug, Deserialize, Serialize, JsonSchema, PartialEq, Eq)]
pub enum RewardedSetNodeStatus {
    Active,
    Standby,
}

impl RewardedSetNodeStatus {
    pub fn is_active(&self) -> bool {
        matches!(self, RewardedSetNodeStatus::Active)
    }
}

#[derive(Clone, Debug, Deserialize, PartialEq, Serialize, JsonSchema)]
pub struct MixNodeDetails {
    pub bond_information: MixNodeBond,
    pub rewarding_details: MixNodeRewarding,
}

impl MixNodeDetails {
    pub fn new(bond_information: MixNodeBond, rewarding_details: MixNodeRewarding) -> Self {
        MixNodeDetails {
            bond_information,
            rewarding_details,
        }
    }

    pub fn mix_id(&self) -> MixId {
        self.bond_information.mix_id
    }

    pub fn is_unbonding(&self) -> bool {
        self.bond_information.is_unbonding
    }

    pub fn original_pledge(&self) -> &Coin {
        &self.bond_information.original_pledge
    }

    pub fn pending_operator_reward(&self) -> Coin {
        let pledge = self.original_pledge();
        self.rewarding_details.pending_operator_reward(pledge)
    }

    pub fn pending_detailed_operator_reward(&self) -> StdResult<Decimal> {
        let pledge = self.original_pledge();
        self.rewarding_details
            .pending_detailed_operator_reward(pledge)
    }

    pub fn total_stake(&self) -> Decimal {
        self.rewarding_details.node_bond()
    }
}

#[derive(Clone, Debug, Deserialize, PartialEq, Serialize, JsonSchema)]
pub struct MixNodeRewarding {
    /// Information provided by the operator that influence the cost function.    
    pub cost_params: MixNodeCostParams,

    /// Total pledge and compounded reward earned by the node operator.
    pub operator: Decimal,

    /// Total delegation and compounded reward earned by all node delegators.
    pub delegates: Decimal,

    /// Cumulative reward earned by the "unit delegation" since the block 0.
    pub total_unit_reward: Decimal,

    /// Value of the theoretical "unit delegation" that has delegated to this mixnode at block 0.
    pub unit_delegation: Decimal,

    /// Marks the epoch when this node was last rewarded so that we wouldn't accidentally attempt
    /// to reward it multiple times in the same epoch.
    pub last_rewarded_epoch: EpochId,

    // technically we don't need that field to determine reward magnitude or anything
    // but it saves on extra queries to determine if we're removing the final delegation
    // (so that we could zero the field correctly)
    pub unique_delegations: u32,
}

impl MixNodeRewarding {
    pub fn initialise_new(
        cost_params: MixNodeCostParams,
        initial_pledge: &Coin,
        current_epoch: EpochId,
    ) -> Result<Self, MixnetContractError> {
        assert!(
            initial_pledge.amount <= TOKEN_SUPPLY,
            "pledge cannot be larger than the token supply"
        );

        Ok(MixNodeRewarding {
            cost_params,
            operator: initial_pledge.amount.into_base_decimal()?,
            delegates: Decimal::zero(),
            total_unit_reward: Decimal::zero(),
            unit_delegation: UNIT_DELEGATION_BASE,
            last_rewarded_epoch: current_epoch,
            unique_delegations: 0,
        })
    }

    /// Determines whether this node is still bonded. This is performed via a simple check,
    /// if there are no tokens left associated with the operator, it means they have unbonded
    /// and those params only exist for the purposes of calculating rewards for delegators that
    /// have not yet removed their tokens.
    pub fn still_bonded(&self) -> bool {
        self.operator != Decimal::zero()
    }

    pub fn pending_operator_reward(&self, original_pledge: &Coin) -> Coin {
        let reward_with_pledge = truncate_reward(self.operator, &original_pledge.denom);
        Coin {
            denom: reward_with_pledge.denom,
            amount: reward_with_pledge.amount - original_pledge.amount,
        }
    }

    pub fn pending_detailed_operator_reward(&self, original_pledge: &Coin) -> StdResult<Decimal> {
        let initial_dec = original_pledge.amount.into_base_decimal()?;
        if initial_dec > self.operator {
            panic!(
                "seems slashing has occurred while it has not been implemented nor accounted for!"
            )
        }
        Ok(self.operator - initial_dec)
    }

    pub fn operator_pledge_with_reward(&self, denom: impl Into<String>) -> Coin {
        truncate_reward(self.operator, denom)
    }

    pub fn pending_delegator_reward(&self, delegation: &Delegation) -> StdResult<Coin> {
        let delegator_reward = self.determine_delegation_reward(delegation)?;
        Ok(truncate_reward(delegator_reward, &delegation.amount.denom))
    }

    pub fn withdraw_operator_reward(
        &mut self,
        original_pledge: &Coin,
    ) -> Result<Coin, MixnetContractError> {
        let initial_dec = original_pledge.amount.into_base_decimal()?;
        if initial_dec > self.operator {
            panic!(
                "seems slashing has occurred while it has not been implemented nor accounted for!"
            )
        }
        let diff = self.operator - initial_dec;
        self.operator = initial_dec;

        Ok(truncate_reward(diff, &original_pledge.denom))
    }

    pub fn withdraw_delegator_reward(
        &mut self,
        delegation: &mut Delegation,
    ) -> Result<Coin, MixnetContractError> {
        let reward = self.determine_delegation_reward(delegation)?;
        self.decrease_delegates_decimal(reward)?;

        delegation.cumulative_reward_ratio = self.full_reward_ratio();
        Ok(truncate_reward(reward, &delegation.amount.denom))
    }

    pub fn node_bond(&self) -> Decimal {
        self.operator + self.delegates
    }

    /// Saturation over the tokens pledged by the node operator.
    pub fn pledge_saturation(&self, reward_params: &RewardingParams) -> Decimal {
        // make sure our saturation is never greater than 1
        if self.operator > reward_params.interval.stake_saturation_point {
            Decimal::one()
        } else {
            self.operator / reward_params.interval.stake_saturation_point
        }
    }

    /// Saturation over all the tokens staked over this node.
    pub fn bond_saturation(&self, reward_params: &RewardingParams) -> Decimal {
        // make sure our saturation is never greater than 1
        if self.node_bond() > reward_params.interval.stake_saturation_point {
            Decimal::one()
        } else {
            self.node_bond() / reward_params.interval.stake_saturation_point
        }
    }

    pub fn uncapped_bond_saturation(&self, reward_params: &RewardingParams) -> Decimal {
        self.node_bond() / reward_params.interval.stake_saturation_point
    }

    pub fn node_reward(
        &self,
        reward_params: &RewardingParams,
        node_params: NodeRewardParams,
    ) -> Decimal {
        let work = if node_params.in_active_set {
            reward_params.active_node_work()
        } else {
            reward_params.standby_node_work()
        };

        let alpha = reward_params.interval.sybil_resistance;

        reward_params.interval.epoch_reward_budget
            * node_params.performance.value()
            * self.bond_saturation(reward_params)
            * (work
                + alpha.value() * self.pledge_saturation(reward_params)
                    / reward_params.dec_rewarded_set_size())
            / (Decimal::one() + alpha.value())
    }

    pub fn determine_reward_split(
        &self,
        node_reward: Decimal,
        node_performance: Percent,
        // I don't like this argument here, makes things look, idk, messy...
        epochs_in_interval: u32,
    ) -> RewardDistribution {
        let node_cost =
            self.cost_params.epoch_operating_cost(epochs_in_interval) * node_performance.value();

        // check if profit is positive
        if node_reward > node_cost {
            let profit = node_reward - node_cost;
            let profit_margin = self.cost_params.profit_margin_percent.value();
            let one = Decimal::one();

            let operator_share = self.operator / self.node_bond();

            let operator = profit * (profit_margin + (one - profit_margin) * operator_share);
            let delegates = profit - operator;

            debug_assert_eq!(operator + delegates + node_cost, node_reward);

            RewardDistribution {
                operator: operator + node_cost,
                delegates,
            }
        } else {
            RewardDistribution {
                operator: node_reward,
                delegates: Decimal::zero(),
            }
        }
    }

    pub fn calculate_epoch_reward(
        &self,
        reward_params: &RewardingParams,
        node_params: NodeRewardParams,
        epochs_in_interval: u32,
    ) -> RewardDistribution {
        let node_reward = self.node_reward(reward_params, node_params);
        self.determine_reward_split(node_reward, node_params.performance, epochs_in_interval)
    }

    pub fn distribute_rewards(
        &mut self,
        distribution: RewardDistribution,
        absolute_epoch_id: EpochId,
    ) {
        let unit_delegation_reward = distribution.delegates
            * self.delegator_share(self.unit_delegation + self.total_unit_reward);

        self.operator += distribution.operator;
        self.delegates += distribution.delegates;

        // self.current_period_reward += unit_delegation_reward;
        self.total_unit_reward += unit_delegation_reward;
        self.last_rewarded_epoch = absolute_epoch_id;
    }

    pub fn epoch_rewarding(
        &mut self,
        reward_params: &RewardingParams,
        node_params: NodeRewardParams,
        epochs_in_interval: u32,
        absolute_epoch_id: EpochId,
    ) {
        let reward_distribution =
            self.calculate_epoch_reward(reward_params, node_params, epochs_in_interval);
        self.distribute_rewards(reward_distribution, absolute_epoch_id)
    }

    pub fn determine_delegation_reward(&self, delegation: &Delegation) -> StdResult<Decimal> {
        let starting_ratio = delegation.cumulative_reward_ratio;
        let ending_ratio = self.full_reward_ratio();
        let adjust = starting_ratio + self.unit_delegation;

        Ok((ending_ratio - starting_ratio) * delegation.dec_amount()? / adjust)
    }

    // this updates `unique_delegations` field
    pub fn add_base_delegation(&mut self, amount: Uint128) -> Result<(), MixnetContractError> {
        self.increase_delegates_uint128(amount)?;
        self.unique_delegations += 1;
        Ok(())
<<<<<<< HEAD
=======
    }

    pub fn increase_operator_uint128(
        &mut self,
        amount: Uint128,
    ) -> Result<(), MixnetContractError> {
        self.operator += amount.into_base_decimal()?;
        Ok(())
>>>>>>> d1df407b
    }

    pub fn increase_delegates_uint128(
        &mut self,
        amount: Uint128,
    ) -> Result<(), MixnetContractError> {
        self.delegates += amount.into_base_decimal()?;
        Ok(())
    }

    // this updates `unique_delegations` field
    // special care must be taken when calling this method as the caller has to ensure
    // the corresponding delegation has not accumulated any rewards
    pub fn remove_delegation_uint128(
        &mut self,
        amount: Uint128,
    ) -> Result<(), MixnetContractError> {
        self.decrease_delegates_uint128(amount)?;
        self.decrement_unique_delegations()
    }

    pub fn decrease_delegates_uint128(
        &mut self,
        amount: Uint128,
    ) -> Result<(), MixnetContractError> {
        let amount_dec = amount.into_base_decimal()?;
        self.decrease_delegates_decimal(amount_dec)
    }

    fn decrement_unique_delegations(&mut self) -> Result<(), MixnetContractError> {
        if self.unique_delegations == 0 {
            return Err(MixnetContractError::OverflowSubtraction {
                minuend: 0,
                subtrahend: 1,
            });
        }
        self.unique_delegations -= 1;
        Ok(())
    }

    // this updates `unique_delegations` field
    pub fn remove_delegation_decimal(
        &mut self,
        amount: Decimal,
    ) -> Result<(), MixnetContractError> {
        self.decrease_delegates_decimal(amount)?;
        self.decrement_unique_delegations()?;

        // if this was last delegation, move all leftover decimal tokens to the operator
        // (this is literally in the order of a millionth of a micronym)
        if self.unique_delegations == 0 {
            self.operator += self.delegates;
            self.delegates = Decimal::zero();
        }
        Ok(())
    }

    pub fn undelegate(&mut self, delegation: &Delegation) -> Result<Coin, MixnetContractError> {
        let reward = self.determine_delegation_reward(delegation)?;
        let full_amount = reward + delegation.dec_amount()?;
        self.remove_delegation_decimal(full_amount)?;
        Ok(truncate_reward(full_amount, &delegation.amount.denom))
    }

    pub fn decrease_delegates_decimal(
        &mut self,
        amount: Decimal,
    ) -> Result<(), MixnetContractError> {
        if self.delegates < amount {
            return Err(MixnetContractError::OverflowDecimalSubtraction {
                minuend: self.delegates,
                subtrahend: amount,
            });
        }

        self.delegates -= amount;
        Ok(())
    }

    pub fn decrease_operator_decimal(
        &mut self,
        amount: Decimal,
    ) -> Result<(), MixnetContractError> {
        if self.operator < amount {
            return Err(MixnetContractError::OverflowDecimalSubtraction {
                minuend: self.operator,
                subtrahend: amount,
            });
        }

        self.operator -= amount;
        Ok(())
    }

    pub fn full_reward_ratio(&self) -> Decimal {
        self.total_unit_reward //+ self.current_period_reward
    }

    pub fn delegator_share(&self, amount: Decimal) -> Decimal {
        if self.delegates.is_zero() {
            Decimal::zero()
        } else {
            amount / self.delegates
        }
    }
}

// operator information + data assigned by the contract(s)
#[derive(Clone, Debug, Deserialize, PartialEq, Serialize, JsonSchema)]
pub struct MixNodeBond {
    /// Unique id assigned to the bonded mixnode.
    pub mix_id: MixId,

    /// Address of the owner of this mixnode.
    pub owner: Addr,

    /// Original amount pledged by the operator of this node.
    pub original_pledge: Coin,

    /// Layer assigned to this mixnode.
    pub layer: Layer,

    /// Information provided by the operator for the purposes of bonding.
    pub mix_node: MixNode,

    /// Entity who bonded this mixnode on behalf of the owner.
    /// If exists, it's most likely the address of the vesting contract.
    pub proxy: Option<Addr>,

    /// Block height at which this mixnode has been bonded.
    pub bonding_height: u64,

    /// Flag to indicate whether this node is in the process of unbonding,
    /// that will conclude upon the epoch finishing.
    pub is_unbonding: bool,
}

impl MixNodeBond {
    pub fn new(
        mix_id: MixId,
        owner: Addr,
        original_pledge: Coin,
        layer: Layer,
        mix_node: MixNode,
        proxy: Option<Addr>,
        bonding_height: u64,
    ) -> Self {
        MixNodeBond {
            mix_id,
            owner,
            original_pledge,
            layer,
            mix_node,
            proxy,
            bonding_height,
            is_unbonding: false,
        }
    }

    pub fn identity(&self) -> &str {
        &self.mix_node.identity_key
    }

    pub fn original_pledge(&self) -> &Coin {
        &self.original_pledge
    }

    pub fn owner(&self) -> &Addr {
        &self.owner
    }

    pub fn mix_node(&self) -> &MixNode {
        &self.mix_node
    }
}

// information provided by the operator
#[derive(Clone, Debug, Deserialize, PartialEq, Eq, Serialize, JsonSchema)]
#[cfg_attr(feature = "generate-ts", derive(ts_rs::TS))]
#[cfg_attr(
    feature = "generate-ts",
    ts(export_to = "ts-packages/types/src/types/rust/Mixnode.ts")
)]
pub struct MixNode {
    /// Network address of this mixnode, for example 1.1.1.1:1234 or foo.mixnode.com
    pub host: String,

    pub mix_port: u16,

    pub verloc_port: u16,

    pub http_api_port: u16,

    /// Base58-encoded x25519 public key used for sphinx key derivation.
    pub sphinx_key: SphinxKey,

    /// Base58-encoded ed25519 EdDSA public key.
    pub identity_key: IdentityKey,

    pub version: String,
}

#[derive(Clone, Debug, Deserialize, PartialEq, Serialize, JsonSchema)]
pub struct MixNodeCostParams {
    pub profit_margin_percent: Percent,

    /// Operating cost of the associated mixnode per the entire interval.
    pub interval_operating_cost: Coin,
}

impl MixNodeCostParams {
    pub fn to_inline_json(&self) -> String {
        serde_json::to_string(self).unwrap_or_else(|_| "serialisation failure".into())
    }
}

impl MixNodeCostParams {
    pub fn epoch_operating_cost(&self, epochs_in_interval: u32) -> Decimal {
        Decimal::from_ratio(self.interval_operating_cost.amount, epochs_in_interval)
    }
}

#[derive(
    Copy,
    Clone,
    Debug,
    PartialEq,
    Eq,
    PartialOrd,
    Ord,
    Hash,
    Serialize_repr,
    Deserialize_repr,
    JsonSchema,
)]
#[repr(u8)]
pub enum Layer {
    One = 1,
    Two = 2,
    Three = 3,
}

impl From<Layer> for String {
    fn from(layer: Layer) -> Self {
        (layer as u8).to_string()
    }
}

impl TryFrom<u8> for Layer {
    type Error = MixnetContractError;

    fn try_from(i: u8) -> Result<Layer, MixnetContractError> {
        match i {
            1 => Ok(Layer::One),
            2 => Ok(Layer::Two),
            3 => Ok(Layer::Three),
            _ => Err(MixnetContractError::InvalidLayer(i)),
        }
    }
}

impl From<Layer> for u8 {
    fn from(layer: Layer) -> u8 {
        match layer {
            Layer::One => 1,
            Layer::Two => 2,
            Layer::Three => 3,
        }
    }
}

#[cfg_attr(feature = "generate-ts", derive(ts_rs::TS))]
#[cfg_attr(
    feature = "generate-ts",
    ts(export_to = "ts-packages/types/src/types/rust/UnbondedMixnode.ts")
)]
#[derive(Clone, Debug, Deserialize, PartialEq, Eq, Serialize, JsonSchema)]
pub struct UnbondedMixnode {
    pub identity_key: IdentityKey,

    #[cfg_attr(feature = "generate-ts", ts(type = "string"))]
    pub owner: Addr,

    #[cfg_attr(feature = "generate-ts", ts(type = "string | null"))]
    pub proxy: Option<Addr>,

    #[cfg_attr(feature = "generate-ts", ts(type = "number"))]
    pub unbonding_height: u64,
}

#[cfg_attr(feature = "generate-ts", derive(ts_rs::TS))]
#[cfg_attr(
    feature = "generate-ts",
    ts(export_to = "ts-packages/types/src/types/rust/MixNodeConfigUpdate.ts")
)]
#[derive(Clone, Debug, Deserialize, PartialEq, Eq, Serialize, JsonSchema)]
pub struct MixNodeConfigUpdate {
    pub host: String,
    pub mix_port: u16,
    pub verloc_port: u16,
    pub http_api_port: u16,
    pub version: String,
}

impl MixNodeConfigUpdate {
    pub fn to_inline_json(&self) -> String {
        serde_json::to_string(self).unwrap_or_else(|_| "serialisation failure".into())
    }
}

#[derive(Clone, Debug, Deserialize, PartialEq, Serialize, JsonSchema)]
pub struct PagedMixnodeBondsResponse {
    pub nodes: Vec<MixNodeBond>,
    pub per_page: usize,
    pub start_next_after: Option<MixId>,
}

impl PagedMixnodeBondsResponse {
    pub fn new(nodes: Vec<MixNodeBond>, per_page: usize, start_next_after: Option<MixId>) -> Self {
        PagedMixnodeBondsResponse {
            nodes,
            per_page,
            start_next_after,
        }
    }
}

#[derive(Clone, Debug, Deserialize, PartialEq, Serialize, JsonSchema)]
pub struct PagedMixnodesDetailsResponse {
    pub nodes: Vec<MixNodeDetails>,
    pub per_page: usize,
    pub start_next_after: Option<MixId>,
}

impl PagedMixnodesDetailsResponse {
    pub fn new(
        nodes: Vec<MixNodeDetails>,
        per_page: usize,
        start_next_after: Option<MixId>,
    ) -> Self {
        PagedMixnodesDetailsResponse {
            nodes,
            per_page,
            start_next_after,
        }
    }
}

#[derive(Clone, Debug, Deserialize, PartialEq, Eq, Serialize, JsonSchema)]
pub struct PagedUnbondedMixnodesResponse {
    pub nodes: Vec<(MixId, UnbondedMixnode)>,
    pub per_page: usize,
    pub start_next_after: Option<MixId>,
}

impl PagedUnbondedMixnodesResponse {
    pub fn new(
        nodes: Vec<(MixId, UnbondedMixnode)>,
        per_page: usize,
        start_next_after: Option<MixId>,
    ) -> Self {
        PagedUnbondedMixnodesResponse {
            nodes,
            per_page,
            start_next_after,
        }
    }
}

#[derive(Clone, Debug, Deserialize, PartialEq, Serialize, JsonSchema)]
pub struct MixOwnershipResponse {
    pub address: Addr,
    pub mixnode_details: Option<MixNodeDetails>,
}

#[derive(Clone, Debug, Deserialize, PartialEq, Serialize, JsonSchema)]
pub struct MixnodeDetailsResponse {
    pub mix_id: MixId,
    pub mixnode_details: Option<MixNodeDetails>,
}

#[derive(Clone, Debug, Deserialize, PartialEq, Serialize, JsonSchema)]
pub struct MixnodeRewardingDetailsResponse {
    pub mix_id: MixId,
    pub rewarding_details: Option<MixNodeRewarding>,
}

#[derive(Clone, Debug, Deserialize, PartialEq, Eq, Serialize, JsonSchema)]
pub struct UnbondedMixnodeResponse {
    pub mix_id: MixId,
    pub unbonded_info: Option<UnbondedMixnode>,
}

#[derive(Clone, Copy, Debug, Deserialize, PartialEq, Eq, Serialize, JsonSchema)]
pub struct StakeSaturationResponse {
    pub mix_id: MixId,
    pub current_saturation: Option<Decimal>,
    pub uncapped_saturation: Option<Decimal>,
}<|MERGE_RESOLUTION|>--- conflicted
+++ resolved
@@ -322,8 +322,6 @@
         self.increase_delegates_uint128(amount)?;
         self.unique_delegations += 1;
         Ok(())
-<<<<<<< HEAD
-=======
     }
 
     pub fn increase_operator_uint128(
@@ -332,7 +330,6 @@
     ) -> Result<(), MixnetContractError> {
         self.operator += amount.into_base_decimal()?;
         Ok(())
->>>>>>> d1df407b
     }
 
     pub fn increase_delegates_uint128(
