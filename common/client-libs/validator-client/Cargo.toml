--- conflicted
+++ resolved
@@ -40,11 +40,7 @@
 flate2 = { version = "1.0.20", optional = true }
 sha2 = { version = "0.9.5", optional = true }
 itertools = { version = "0.10", optional = true }
-<<<<<<< HEAD
-cosmwasm-std = { version = "1.0.0-beta8", optional = true }
-=======
 cosmwasm-std = { version = "1.0.0", optional = true }
->>>>>>> fbdf31b8
 execute = { path = "../../execute" }
 
 ts-rs = "6.1.2"
