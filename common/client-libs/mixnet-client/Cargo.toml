--- conflicted
+++ resolved
@@ -8,16 +8,10 @@
 
 [dependencies]
 futures = "0.3"
-<<<<<<< HEAD
 tracing = "0.1.37"
-log = "0.4.8"
-tokio = { version = "1.21.2", features = ["time", "net", "rt"] }
-tokio-util = { version = "0.7.3", features = ["codec"] }
-=======
 log = { workspace = true }
 tokio = { version = "1.24.1", features = ["time", "net", "rt"] }
 tokio-util = { version = "0.7.4", features = ["codec"] }
->>>>>>> 6d44fe81
 
 # internal
 nym-sphinx = { path = "../../nymsphinx" }
