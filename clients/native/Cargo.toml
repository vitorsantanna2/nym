--- conflicted
+++ resolved
@@ -1,10 +1,6 @@
 [package]
 name = "nym-client"
-<<<<<<< HEAD
-version = "1.1.1"
-=======
 version = "1.1.2"
->>>>>>> 00f17c37
 authors = ["Dave Hrycyszyn <futurechimp@users.noreply.github.com>", "Jędrzej Stuczyński <andrew@nymtech.net>"]
 description = "Implementation of the Nym Client"
 edition = "2021"
@@ -31,9 +27,8 @@
 rand = { version = "0.7.3", features = ["wasm-bindgen"] } # rng-related traits + some rng implementation to use
 serde = { version = "1.0.104", features = ["derive"] } # for config serialization/deserialization
 serde_json = "1.0"
-sled = "0.34" # for storage of replySURB decryption keys
+thiserror = "1.0.34"
 tap = "1.0.1"
-thiserror = "1.0.34"
 tokio = { version = "1.21.2", features = ["rt-multi-thread", "net", "signal"] } # async runtime
 tokio-tungstenite = "0.14" # websocket
 
