--- conflicted
+++ resolved
@@ -20,24 +20,9 @@
     pub fn new() -> Self {
         let nymd_url = Url::from_str(NYMD_URL).unwrap();
         let mnemonic = Mnemonic::from_str(MNEMONIC).unwrap();
-<<<<<<< HEAD
-        let nymd_client = NymdClient::connect_with_mnemonic(
-            DEFAULT_NETWORK,
-            nymd_url.as_ref(),
-            None,
-            None,
-            None,
-            mnemonic,
-            None,
-        )
-        .unwrap();
-        let denom = Denom::from_str(network_defaults::MIX_DENOM.base).unwrap();
-        let contract_address = AccountId::from_str(CONTRACT_ADDRESS).unwrap();
-=======
         let nymd_client =
             NymdClient::connect_with_mnemonic(DEFAULT_NETWORK, nymd_url.as_ref(), mnemonic, None)
                 .unwrap();
->>>>>>> 24c14676
 
         Client { nymd_client }
     }
