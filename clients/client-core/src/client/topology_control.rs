--- conflicted
+++ resolved
@@ -337,24 +337,4 @@
             log::debug!("TopologyRefresher: Exiting");
         })
     }
-<<<<<<< HEAD
-=======
-
-    pub fn start(mut self) {
-        spawn_future(async move {
-            #[cfg(not(target_arch = "wasm32"))]
-            let mut interval = tokio_stream::wrappers::IntervalStream::new(tokio::time::interval(
-                self.refresh_rate,
-            ));
-
-            #[cfg(target_arch = "wasm32")]
-            let mut interval =
-                gloo_timers::future::IntervalStream::new(self.refresh_rate.as_millis() as u32);
-
-            while (interval.next().await).is_some() {
-                self.refresh().await;
-            }
-        })
-    }
->>>>>>> 00f17c37
 }