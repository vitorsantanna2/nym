--- conflicted
+++ resolved
@@ -40,16 +40,6 @@
 
     async fn on_messages(&mut self, mut mix_packets: Vec<MixPacket>) {
         debug_assert!(!mix_packets.is_empty());
-
-        // // simulate some dropped packets
-        // use rand::rngs::OsRng;
-        // use rand::Rng;
-        // let mut rng = OsRng;
-        // let number = rng.gen_range(0, 100);
-        // if number > 95 {
-        //     error!("simulating dropped packet");
-        //     return;
-        // }
 
         let result = if mix_packets.len() == 1 {
             let mix_packet = mix_packets.pop().unwrap();
@@ -101,17 +91,4 @@
             log::debug!("MixTrafficController: Exiting");
         })
     }
-<<<<<<< HEAD
-=======
-
-    pub fn start(mut self) {
-        spawn_future(async move {
-            debug!("Started MixTrafficController without graceful shutdown support");
-
-            while let Some(mix_packets) = self.mix_rx.recv().await {
-                self.on_messages(mix_packets).await;
-            }
-        })
-    }
->>>>>>> 00f17c37
 }