# Copyright 2020 - Nym Technologies SA <contact@nymtech.net>
# SPDX-License-Identifier: Apache-2.0

[package]
name = "nym-gateway"
version = "1.1.26"
authors = [
    "Dave Hrycyszyn <futurechimp@users.noreply.github.com>",
    "Jędrzej Stuczyński <andrew@nymtech.net>",
]
description = "Implementation of the Nym Mixnet Gateway"
edition = "2021"
rust-version = "1.56"

# See more keys and their definitions at https://doc.rust-lang.org/cargo/reference/manifest.html

[dependencies]
anyhow = "1.0.53"
async-trait = { workspace = true }
atty = "0.2"
bip39 = { workspace = true }
bs58 = "0.4.0"
clap = { version = "4.0", features = ["cargo", "derive"] }
colored = "2.0"
dashmap = "4.0"
dirs = "4.0"
dotenvy = { workspace = true }
futures = { workspace = true }
humantime-serde = "1.0.1"
lazy_static = "1.4.0"
log = { workspace = true }
once_cell = "1.7.2"
pretty_env_logger = "0.4"
rand = "0.7"
serde = { workspace = true, features = ["derive"] }
serde_json = { workspace = true }
sqlx = { version = "0.5", features = [ "runtime-tokio-rustls", "sqlite", "macros", "migrate", ] }
subtle-encoding = { version = "0.5", features = ["bech32-preview"] }
thiserror = "1"
tokio = { version = "1.24.1", features = [ "rt-multi-thread", "net", "signal", "fs", ] }
tokio-stream = { version = "0.1.11", features = ["fs"] }
tokio-tungstenite = "0.14"
tokio-util = { version = "0.7.4", features = ["codec"] }
url = { version = "2.2", features = ["serde"] }
zeroize = { workspace = true }

# internal
nym-api-requests = { path = "../nym-api/nym-api-requests" }
nym-bin-common = { path = "../common/bin-common", features = ["output_format"] }
nym-coconut-interface = { path = "../common/coconut-interface" }
nym-config = { path = "../common/config" }
nym-credentials = { path = "../common/credentials" }
nym-crypto = { path = "../common/crypto" }
nym-gateway-requests = { path = "gateway-requests" }
nym-mixnet-client = { path = "../common/client-libs/mixnet-client" }
nym-mixnode-common = { path = "../common/mixnode-common" }
nym-network-defaults = { path = "../common/network-defaults" }
nym-pemstore = { path = "../common/pemstore" }
nym-sphinx = { path = "../common/nymsphinx" }
nym-statistics-common = { path = "../common/statistics" }
nym-task = { path = "../common/task" }
nym-types = { path = "../common/types" }
<<<<<<< HEAD
nym-validator-client = { path = "../common/client-libs/validator-client", features = [ "nyxd-client" ] }
nym-client-core = { path = "../common/client-core" }
nym-topology = { path = "../common/topology" }
nym-noise = { path = "../common/nymnoise" }
=======
nym-validator-client = { path = "../common/client-libs/validator-client" }
>>>>>>> 22246d0d

[build-dependencies]
tokio = { version = "1.24.1", features = ["rt-multi-thread", "macros"] }
sqlx = { version = "0.5", features = [
    "runtime-tokio-rustls",
    "sqlite",
    "macros",
    "migrate",
] }<|MERGE_RESOLUTION|>--- conflicted
+++ resolved
@@ -60,14 +60,10 @@
 nym-statistics-common = { path = "../common/statistics" }
 nym-task = { path = "../common/task" }
 nym-types = { path = "../common/types" }
-<<<<<<< HEAD
 nym-validator-client = { path = "../common/client-libs/validator-client", features = [ "nyxd-client" ] }
 nym-client-core = { path = "../common/client-core" }
 nym-topology = { path = "../common/topology" }
 nym-noise = { path = "../common/nymnoise" }
-=======
-nym-validator-client = { path = "../common/client-libs/validator-client" }
->>>>>>> 22246d0d
 
 [build-dependencies]
 tokio = { version = "1.24.1", features = ["rt-multi-thread", "macros"] }
